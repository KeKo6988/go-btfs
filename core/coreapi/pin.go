--- conflicted
+++ resolved
@@ -3,28 +3,16 @@
 import (
 	"context"
 	"fmt"
-<<<<<<< HEAD
-
-	"github.com/TRON-US/go-btfs/pin"
-
+
+	pin "github.com/TRON-US/go-btfs-pinner"
 	coreiface "github.com/TRON-US/interface-go-btfs-core"
 	caopts "github.com/TRON-US/interface-go-btfs-core/options"
 	path "github.com/TRON-US/interface-go-btfs-core/path"
-=======
->>>>>>> 8431e2e8
 	bserv "github.com/ipfs/go-blockservice"
 	"github.com/ipfs/go-cid"
 	offline "github.com/ipfs/go-ipfs-exchange-offline"
-<<<<<<< HEAD
+	ipld "github.com/ipfs/go-ipld-format"
 	merkledag "github.com/ipfs/go-merkledag"
-=======
-	pin "github.com/ipfs/go-ipfs-pinner"
-	ipld "github.com/ipfs/go-ipld-format"
-	"github.com/ipfs/go-merkledag"
-	coreiface "github.com/ipfs/interface-go-ipfs-core"
-	caopts "github.com/ipfs/interface-go-ipfs-core/options"
-	"github.com/ipfs/interface-go-ipfs-core/path"
->>>>>>> 8431e2e8
 )
 
 type PinAPI CoreAPI
@@ -95,7 +83,6 @@
 	// to take a lock to prevent a concurrent garbage collection
 	defer api.blockstore.PinLock().Unlock()
 
-<<<<<<< HEAD
 	// If host has pinned the stored file with unexpired live contract
 	// We can only remove it if a manual --force is passed
 	exp, err := api.pinning.HasExpiration(rp.Cid())
@@ -106,8 +93,6 @@
 		return fmt.Errorf("pin cannot be removed due to constraint: has not expired")
 	}
 
-=======
->>>>>>> 8431e2e8
 	if err = api.pinning.Unpin(ctx, rp.Cid(), settings.Recursive); err != nil {
 		return err
 	}
@@ -262,11 +247,6 @@
 	keys := cid.NewSet()
 	AddToResultKeys := func(keyList []cid.Cid, typeStr string) error {
 		for _, c := range keyList {
-<<<<<<< HEAD
-			keys[c] = &pinInfo{
-				pinType: typeStr,
-				path:    path.IpldPath(c),
-=======
 			if keys.Visit(c) {
 				select {
 				case ch <- &pinInfo{
@@ -276,31 +256,16 @@
 				case <-ctx.Done():
 					return ctx.Err()
 				}
->>>>>>> 8431e2e8
 			}
 		}
 		return nil
 	}
 
-<<<<<<< HEAD
-	if typeStr == "direct" || typeStr == "all" {
-		AddToResultKeys(api.pinning.DirectKeys(), "direct")
-	}
-	if typeStr == "indirect" || typeStr == "all" {
-		set := cid.NewSet()
-		for _, k := range api.pinning.RecursiveKeys() {
-			err := merkledag.Walk(
-				ctx, merkledag.GetLinksWithDAG(api.dag), k,
-				set.Visit,
-				merkledag.SkipRoot(), merkledag.Concurrent(),
-			)
-=======
 	go func() {
 		defer close(ch)
 		defer close(errCh)
 		if typeStr == "direct" || typeStr == "all" {
 			dkeys, err := pin.DirectKeys(ctx)
->>>>>>> 8431e2e8
 			if err != nil {
 				errCh <- err
 				return
@@ -348,6 +313,9 @@
 
 			indirectKeys := cid.NewSet()
 			for _, k := range rkeys {
+				if pin.IsExpiredPin(k, n.Pinning.RecursiveMap(), n.Pinning.DirectMap()) {
+					continue
+				}
 				err := merkledag.Walk(ctx, merkledag.GetLinksWithDAG(dag), k, func(c cid.Cid) bool {
 					r := indirectKeys.Visit(c)
 					if r {
