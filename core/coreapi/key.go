package coreapi

import (
	"context"
	"crypto/rand"
	"errors"
	"fmt"
	"sort"

	coreiface "github.com/TRON-US/interface-go-btfs-core"
	caopts "github.com/TRON-US/interface-go-btfs-core/options"
	path "github.com/TRON-US/interface-go-btfs-core/path"
	ipfspath "github.com/ipfs/go-path"
	crypto "github.com/libp2p/go-libp2p-core/crypto"
	peer "github.com/libp2p/go-libp2p-core/peer"
)

type KeyAPI CoreAPI

type key struct {
	name   string
	peerID peer.ID
}

// Name returns the key name
func (k *key) Name() string {
	return k.name
}

// Path returns the path of the key.
func (k *key) Path() path.Path {
<<<<<<< HEAD
	return path.New(ipfspath.Join([]string{"/btns", k.peerID.Pretty()}))
=======
	return path.New(ipfspath.Join([]string{"/ipns", coreiface.FormatKeyID(k.peerID)}))
>>>>>>> ea77213e
}

// ID returns key PeerID
func (k *key) ID() peer.ID {
	return k.peerID
}

// Generate generates new key, stores it in the keystore under the specified
// name and returns a base58 encoded multihash of its public key.
func (api *KeyAPI) Generate(ctx context.Context, name string, opts ...caopts.KeyGenerateOption) (coreiface.Key, error) {
	options, err := caopts.KeyGenerateOptions(opts...)
	if err != nil {
		return nil, err
	}

	if name == "self" {
		return nil, fmt.Errorf("cannot create key with name 'self'")
	}

	_, err = api.repo.Keystore().Get(name)
	if err == nil {
		return nil, fmt.Errorf("key with name '%s' already exists", name)
	}

	var sk crypto.PrivKey
	var pk crypto.PubKey

	switch options.Algorithm {
	case "rsa":
		if options.Size == -1 {
			options.Size = caopts.DefaultRSALen
		}

		priv, pub, err := crypto.GenerateKeyPairWithReader(crypto.RSA, options.Size, rand.Reader)
		if err != nil {
			return nil, err
		}

		sk = priv
		pk = pub
	case "ed25519":
		priv, pub, err := crypto.GenerateEd25519Key(rand.Reader)
		if err != nil {
			return nil, err
		}

		sk = priv
		pk = pub
	case "ecdsa":
		priv, pub, err := crypto.GenerateECDSAKeyPair(rand.Reader)
		if err != nil {
			return nil, err
		}

		sk = priv
		pk = pub
	default:
		return nil, fmt.Errorf("unrecognized key type: %s", options.Algorithm)
	}

	err = api.repo.Keystore().Put(name, sk)
	if err != nil {
		return nil, err
	}

	pid, err := peer.IDFromPublicKey(pk)
	if err != nil {
		return nil, err
	}

	return &key{name, pid}, nil
}

// List returns a list keys stored in keystore.
func (api *KeyAPI) List(ctx context.Context) ([]coreiface.Key, error) {
	keys, err := api.repo.Keystore().List()
	if err != nil {
		return nil, err
	}

	sort.Strings(keys)

	out := make([]coreiface.Key, len(keys)+1)
	out[0] = &key{"self", api.identity}

	for n, k := range keys {
		privKey, err := api.repo.Keystore().Get(k)
		if err != nil {
			return nil, err
		}

		pubKey := privKey.GetPublic()

		pid, err := peer.IDFromPublicKey(pubKey)
		if err != nil {
			return nil, err
		}

		out[n+1] = &key{k, pid}
	}
	return out, nil
}

// Rename renames `oldName` to `newName`. Returns the key and whether another
// key was overwritten, or an error.
func (api *KeyAPI) Rename(ctx context.Context, oldName string, newName string, opts ...caopts.KeyRenameOption) (coreiface.Key, bool, error) {
	options, err := caopts.KeyRenameOptions(opts...)
	if err != nil {
		return nil, false, err
	}

	ks := api.repo.Keystore()

	if oldName == "self" {
		return nil, false, fmt.Errorf("cannot rename key with name 'self'")
	}

	if newName == "self" {
		return nil, false, fmt.Errorf("cannot overwrite key with name 'self'")
	}

	oldKey, err := ks.Get(oldName)
	if err != nil {
		return nil, false, fmt.Errorf("no key named %s was found", oldName)
	}

	pubKey := oldKey.GetPublic()

	pid, err := peer.IDFromPublicKey(pubKey)
	if err != nil {
		return nil, false, err
	}

	// This is important, because future code will delete key `oldName`
	// even if it is the same as newName.
	if newName == oldName {
		return &key{oldName, pid}, false, nil
	}

	overwrite := false
	if options.Force {
		exist, err := ks.Has(newName)
		if err != nil {
			return nil, false, err
		}

		if exist {
			overwrite = true
			err := ks.Delete(newName)
			if err != nil {
				return nil, false, err
			}
		}
	}

	err = ks.Put(newName, oldKey)
	if err != nil {
		return nil, false, err
	}

	return &key{newName, pid}, overwrite, ks.Delete(oldName)
}

// Remove removes keys from keystore. Returns btns path of the removed key.
func (api *KeyAPI) Remove(ctx context.Context, name string) (coreiface.Key, error) {
	ks := api.repo.Keystore()

	if name == "self" {
		return nil, fmt.Errorf("cannot remove key with name 'self'")
	}

	removed, err := ks.Get(name)
	if err != nil {
		return nil, fmt.Errorf("no key named %s was found", name)
	}

	pubKey := removed.GetPublic()

	pid, err := peer.IDFromPublicKey(pubKey)
	if err != nil {
		return nil, err
	}

	err = ks.Delete(name)
	if err != nil {
		return nil, err
	}

	return &key{"", pid}, nil
}

func (api *KeyAPI) Self(ctx context.Context) (coreiface.Key, error) {
	if api.identity == "" {
		return nil, errors.New("identity not loaded")
	}

	return &key{"self", api.identity}, nil
}<|MERGE_RESOLUTION|>--- conflicted
+++ resolved
@@ -29,11 +29,7 @@
 
 // Path returns the path of the key.
 func (k *key) Path() path.Path {
-<<<<<<< HEAD
-	return path.New(ipfspath.Join([]string{"/btns", k.peerID.Pretty()}))
-=======
-	return path.New(ipfspath.Join([]string{"/ipns", coreiface.FormatKeyID(k.peerID)}))
->>>>>>> ea77213e
+	return path.New(ipfspath.Join([]string{"/btns", coreiface.FormatKeyID(k.peerID)}))
 }
 
 // ID returns key PeerID
