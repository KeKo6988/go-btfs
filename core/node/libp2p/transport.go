--- conflicted
+++ resolved
@@ -3,7 +3,8 @@
 import (
 	"fmt"
 
-	config "github.com/ipfs/go-ipfs-config"
+	config "github.com/TRON-US/go-btfs-config"
+
 	libp2p "github.com/libp2p/go-libp2p"
 	metrics "github.com/libp2p/go-libp2p-core/metrics"
 	libp2pquic "github.com/libp2p/go-libp2p-quic-transport"
@@ -13,19 +14,6 @@
 	"go.uber.org/fx"
 )
 
-<<<<<<< HEAD
-var DefaultTransports = simpleOpt(libp2p.DefaultTransports)
-var QUIC = simpleOpt(libp2p.Transport(libp2pquic.NewTransport))
-
-func Security(enabled bool) interface{} {
-	if !enabled {
-		return func() (opts Libp2pOpts) {
-			// TODO: shouldn't this be Errorf to guarantee visibility?
-			log.Warnf(`Your BTFS node has been configured to run WITHOUT ENCRYPTED CONNECTIONS.
-		You will not be able to connect to any nodes configured to use encrypted connections`)
-			opts.Opts = append(opts.Opts, libp2p.NoSecurity)
-			return opts
-=======
 func Transports(tptConfig config.Transports) interface{} {
 	return func(pnet struct {
 		fx.In
@@ -35,7 +23,6 @@
 
 		if tptConfig.Network.TCP.WithDefault(true) {
 			opts.Opts = append(opts.Opts, libp2p.Transport(tcp.NewTCPTransport))
->>>>>>> d6e036a8
 		}
 
 		if tptConfig.Network.Websocket.WithDefault(true) {
