package commands

import (
	"errors"
	"fmt"
	"io"
	"os"
	"path"
	"strings"

	"github.com/TRON-US/go-btfs/core/commands/cmdenv"

<<<<<<< HEAD
	cmds "github.com/TRON-US/go-btfs-cmds"
	"github.com/TRON-US/go-btfs-files"
	coreiface "github.com/TRON-US/interface-go-btfs-core"
	"github.com/TRON-US/interface-go-btfs-core/options"
=======
	cmds "github.com/ipfs/go-ipfs-cmds"
	files "github.com/ipfs/go-ipfs-files"
	coreiface "github.com/ipfs/interface-go-ipfs-core"
	"github.com/ipfs/interface-go-ipfs-core/options"
>>>>>>> 8431e2e8
	mh "github.com/multiformats/go-multihash"
	pb "gopkg.in/cheggaaa/pb.v1"
)

// ErrDepthLimitExceeded indicates that the max depth has been exceeded.
var ErrDepthLimitExceeded = fmt.Errorf("depth limit exceeded")

type AddEvent struct {
	Name  string
	Hash  string `json:",omitempty"`
	Bytes int64  `json:",omitempty"`
	Size  string `json:",omitempty"`
}

const (
	quietOptionName            = "quiet"
	quieterOptionName          = "quieter"
	silentOptionName           = "silent"
	progressOptionName         = "progress"
	trickleOptionName          = "trickle"
	wrapOptionName             = "wrap-with-directory"
	onlyHashOptionName         = "only-hash"
	chunkerOptionName          = "chunker"
	pinOptionName              = "pin"
	rawLeavesOptionName        = "raw-leaves"
	noCopyOptionName           = "nocopy"
	fstoreCacheOptionName      = "fscache"
	cidVersionOptionName       = "cid-version"
	hashOptionName             = "hash"
	inlineOptionName           = "inline"
	inlineLimitOptionName      = "inline-limit"
	tokenMetaOptionName        = "meta"
	encryptName                = "encrypt"
	pubkeyName                 = "public-key"
	peerIdName                 = "peer-id"
	pinDurationCountOptionName = "pin-duration-count"
)

const adderOutChanSize = 8

var AddCmd = &cmds.Command{
	Helptext: cmds.HelpText{
<<<<<<< HEAD
		Tagline: "Add a file or directory to btfs.",
=======
		Tagline: "Add a file or directory to ipfs.",
>>>>>>> 8431e2e8
		ShortDescription: `
Adds contents of <path> to btfs. Use -r to add directories (recursively).
`,
		LongDescription: `
Adds contents of <path> to btfs. Use -r to add directories.
Note that directories are added recursively, to form the btfs
MerkleDAG.

The wrap option, '-w', wraps the file (or files, if using the
recursive option) in a directory. This directory contains only
the files which have been added, and means that the file retains
its filename. For example:

  > btfs add example.jpg
  added QmbFMke1KXqnYyBBWxB74N4c5SBnJMVAiMNRcGu6x1AwQH example.jpg
  > btfs add example.jpg -w
  added QmbFMke1KXqnYyBBWxB74N4c5SBnJMVAiMNRcGu6x1AwQH example.jpg
  added QmaG4FuMqEBnQNn3C8XJ5bpW8kLs7zq2ZXgHptJHbKDDVx

You can now refer to the added file in a gateway, like so:

  /btfs/QmaG4FuMqEBnQNn3C8XJ5bpW8kLs7zq2ZXgHptJHbKDDVx/example.jpg

The chunker option, '-s', specifies the chunking strategy that dictates
how to break files into blocks. Blocks with same content can
be deduplicated. Different chunking strategies will produce different
hashes for the same file. The default is a fixed block size of
256 * 1024 bytes, 'size-262144'. Alternatively, you can use the
<<<<<<< HEAD
Rabin fingerprint chunker for content defined chunking by specifying
rabin-[min]-[avg]-[max] (where min/avg/max refer to the desired
chunk sizes in bytes), e.g. 'rabin-262144-524288-1048576'.
For replicated files intended for host storage, reed-solomon should be
used with default settings. It is also supported to customize data and
parity shards using reed-solomon-[#data]-[#parity]-[size].
=======
Buzhash or Rabin fingerprint chunker for content defined chunking by
specifying buzhash or rabin-[min]-[avg]-[max] (where min/avg/max refer
to the desired chunk sizes in bytes), e.g. 'rabin-262144-524288-1048576'.
>>>>>>> 8431e2e8

The following examples use very small byte sizes to demonstrate the
properties of the different chunkers on a small file. You'll likely
want to use a 1024 times larger chunk sizes for most files.

  > btfs add --chunker=size-2048 btfs-logo.svg
  added QmafrLBfzRLV4XSH1XcaMMeaXEUhDJjmtDfsYU95TrWG87 btfs-logo.svg
  > btfs add --chunker=rabin-512-1024-2048 btfs-logo.svg
  added Qmf1hDN65tR55Ubh2RN1FPxr69xq3giVBz1KApsresY8Gn btfs-logo.svg

You can now check what blocks have been created by:

  > btfs object links QmafrLBfzRLV4XSH1XcaMMeaXEUhDJjmtDfsYU95TrWG87
  QmY6yj1GsermExDXoosVE3aSPxdMNYr6aKuw3nA8LoWPRS 2059
  Qmf7ZQeSxq2fJVJbCmgTrLLVN9tDR9Wy5k75DxQKuz5Gyt 1195
  > btfs object links Qmf1hDN65tR55Ubh2RN1FPxr69xq3giVBz1KApsresY8Gn
  QmY6yj1GsermExDXoosVE3aSPxdMNYr6aKuw3nA8LoWPRS 2059
  QmerURi9k4XzKCaaPbsK6BL5pMEjF7PGphjDvkkjDtsVf3 868
  QmQB28iwSriSUSMqG2nXDTLtdPHgWb4rebBrU7Q1j4vxPv 338

Finally, a note on hash determinism. While not guaranteed, adding the same
file/directory with the same flags will almost always result in the same output
hash. However, almost all of the flags provided by this command (other than pin,
only-hash, and progress/status related flags) will change the final hash.
`,
	},

	Arguments: []cmds.Argument{
<<<<<<< HEAD
		cmds.FileArg("path", true, true, "The path to a file to be added to btfs.").EnableRecursive().EnableStdin(),
=======
		cmds.FileArg("path", true, true, "The path to a file to be added to ipfs.").EnableRecursive().EnableStdin(),
>>>>>>> 8431e2e8
	},
	Options: []cmds.Option{
		cmds.OptionRecursivePath, // a builtin option that allows recursive paths (-r, --recursive)
		cmds.OptionDerefArgs,     // a builtin option that resolves passed in filesystem links (--dereference-args)
		cmds.OptionStdinName,     // a builtin option that optionally allows wrapping stdin into a named file
		cmds.OptionHidden,
<<<<<<< HEAD
=======
		cmds.OptionIgnore,
		cmds.OptionIgnoreRules,
>>>>>>> 8431e2e8
		cmds.BoolOption(quietOptionName, "q", "Write minimal output."),
		cmds.BoolOption(quieterOptionName, "Q", "Write only final hash."),
		cmds.BoolOption(silentOptionName, "Write no output."),
		cmds.BoolOption(progressOptionName, "p", "Stream progress data."),
		cmds.BoolOption(trickleOptionName, "t", "Use trickle-dag format for dag generation."),
		cmds.BoolOption(onlyHashOptionName, "n", "Only chunk and hash - do not write to disk."),
		cmds.BoolOption(wrapOptionName, "w", "Wrap files with a directory object."),
<<<<<<< HEAD
		cmds.StringOption(chunkerOptionName, "s", "Chunking algorithm, size-[bytes], rabin-[min]-[avg]-[max] or reed-solomon-[#data]-[#parity]-[size]").WithDefault("size-262144"),
=======
		cmds.StringOption(chunkerOptionName, "s", "Chunking algorithm, size-[bytes], rabin-[min]-[avg]-[max] or buzhash").WithDefault("size-262144"),
>>>>>>> 8431e2e8
		cmds.BoolOption(pinOptionName, "Pin this object when adding.").WithDefault(true),
		cmds.BoolOption(rawLeavesOptionName, "Use raw blocks for leaf nodes. (experimental)"),
		cmds.BoolOption(noCopyOptionName, "Add the file using filestore. Implies raw-leaves. (experimental)"),
		cmds.BoolOption(fstoreCacheOptionName, "Check the filestore for pre-existing blocks. (experimental)"),
		cmds.IntOption(cidVersionOptionName, "CID version. Defaults to 0 unless an option that depends on CIDv1 is passed. (experimental)"),
		cmds.StringOption(hashOptionName, "Hash function to use. Implies CIDv1 if not sha2-256. (experimental)").WithDefault("sha2-256"),
		cmds.BoolOption(inlineOptionName, "Inline small blocks into CIDs. (experimental)"),
		cmds.IntOption(inlineLimitOptionName, "Maximum block size to inline. (experimental)").WithDefault(32),
<<<<<<< HEAD
		cmds.StringOption(tokenMetaOptionName, "m", "Token metadata in JSON string"),
		cmds.BoolOption(encryptName, "Encrypt the file."),
		cmds.StringOption(pubkeyName, "The public key to encrypt the file."),
		cmds.StringOption(peerIdName, "The peer id to encrypt the file."),
		cmds.IntOption(pinDurationCountOptionName, "d", "Duration for which the object is pinned in days.").WithDefault(0),
=======
>>>>>>> 8431e2e8
	},
	PreRun: func(req *cmds.Request, env cmds.Environment) error {
		quiet, _ := req.Options[quietOptionName].(bool)
		quieter, _ := req.Options[quieterOptionName].(bool)
		quiet = quiet || quieter

		silent, _ := req.Options[silentOptionName].(bool)

		if quiet || silent {
			return nil
		}

		// btfs cli progress bar defaults to true unless quiet or silent is used
		_, found := req.Options[progressOptionName].(bool)
		if !found {
			req.Options[progressOptionName] = true
		}

		return nil
	},
	Run: func(req *cmds.Request, res cmds.ResponseEmitter, env cmds.Environment) error {
		api, err := cmdenv.GetApi(env, req)
		if err != nil {
			return err
		}

		progress, _ := req.Options[progressOptionName].(bool)
		trickle, _ := req.Options[trickleOptionName].(bool)
		wrap, _ := req.Options[wrapOptionName].(bool)
		hash, _ := req.Options[onlyHashOptionName].(bool)
		silent, _ := req.Options[silentOptionName].(bool)
		chunker, _ := req.Options[chunkerOptionName].(string)
		dopin, _ := req.Options[pinOptionName].(bool)
		rawblks, rbset := req.Options[rawLeavesOptionName].(bool)
		nocopy, _ := req.Options[noCopyOptionName].(bool)
		fscache, _ := req.Options[fstoreCacheOptionName].(bool)
		cidVer, cidVerSet := req.Options[cidVersionOptionName].(int)
		hashFunStr, _ := req.Options[hashOptionName].(string)
		inline, _ := req.Options[inlineOptionName].(bool)
		inlineLimit, _ := req.Options[inlineLimitOptionName].(int)
		tokenMetadata, _ := req.Options[tokenMetaOptionName].(string)
		encrypt, _ := req.Options[encryptName].(bool)
		pubkey, _ := req.Options[pubkeyName].(string)
		peerId, _ := req.Options[peerIdName].(string)
		pinDuration, _ := req.Options[pinDurationCountOptionName].(int)

		hashFunCode, ok := mh.Names[strings.ToLower(hashFunStr)]
		if !ok {
			return fmt.Errorf("unrecognized hash function: %s", strings.ToLower(hashFunStr))
		}

		enc, err := cmdenv.GetCidEncoder(req)
		if err != nil {
			return err
		}

		toadd := req.Files
		if wrap {
			toadd = files.NewSliceDirectory([]files.DirEntry{
				files.FileEntry("", req.Files),
			})
		}

		opts := []options.UnixfsAddOption{
			options.Unixfs.Hash(hashFunCode),

			options.Unixfs.Inline(inline),
			options.Unixfs.InlineLimit(inlineLimit),

			options.Unixfs.Chunker(chunker),

			options.Unixfs.Pin(dopin),
			options.Unixfs.HashOnly(hash),
			options.Unixfs.FsCache(fscache),
			options.Unixfs.Nocopy(nocopy),

			options.Unixfs.Progress(progress),
			options.Unixfs.Silent(silent),
<<<<<<< HEAD

			options.Unixfs.TokenMetadata(tokenMetadata),
			options.Unixfs.PinDuration(int64(pinDuration)),
=======
>>>>>>> 8431e2e8
		}

		if cidVerSet {
			opts = append(opts, options.Unixfs.CidVersion(cidVer))
		}

		if rbset {
			opts = append(opts, options.Unixfs.RawLeaves(rawblks))
		}

		if trickle {
			opts = append(opts, options.Unixfs.Layout(options.TrickleLayout))
		}

<<<<<<< HEAD
		if encrypt {
			opts = append(opts, options.Unixfs.Encrypt(encrypt))
			opts = append(opts, options.Unixfs.Pubkey(pubkey))
			opts = append(opts, options.Unixfs.PeerId(peerId))
		}

		opts = append(opts, nil) // events option placeholder

=======
		opts = append(opts, nil) // events option placeholder

>>>>>>> 8431e2e8
		var added int
		addit := toadd.Entries()
		for addit.Next() {
			_, dir := addit.Node().(files.Directory)
			errCh := make(chan error, 1)
			events := make(chan interface{}, adderOutChanSize)
			opts[len(opts)-1] = options.Unixfs.Events(events)

			go func() {
				var err error
				defer close(events)
				_, err = api.Unixfs().Add(req.Context, addit.Node(), opts...)
				errCh <- err
			}()

			for event := range events {
				output, ok := event.(*coreiface.AddEvent)
				if !ok {
					return errors.New("unknown event type")
				}

				h := ""
				if output.Path != nil {
					h = enc.Encode(output.Path.Cid())
				}
<<<<<<< HEAD

				if !dir && addit.Name() != "" {
					output.Name = addit.Name()
				} else {
					output.Name = path.Join(addit.Name(), output.Name)
				}

=======

				if !dir && addit.Name() != "" {
					output.Name = addit.Name()
				} else {
					output.Name = path.Join(addit.Name(), output.Name)
				}

>>>>>>> 8431e2e8
				if err := res.Emit(&AddEvent{
					Name:  output.Name,
					Hash:  h,
					Bytes: output.Bytes,
					Size:  output.Size,
				}); err != nil {
					return err
				}
			}

			if err := <-errCh; err != nil {
				return err
			}
			added++
		}

		if addit.Err() != nil {
			return addit.Err()
<<<<<<< HEAD
		}

		if added == 0 {
			return fmt.Errorf("expected a file argument")
		}

=======
		}

		if added == 0 {
			return fmt.Errorf("expected a file argument")
		}

>>>>>>> 8431e2e8
		return nil
	},
	PostRun: cmds.PostRunMap{
		cmds.CLI: func(res cmds.Response, re cmds.ResponseEmitter) error {
			sizeChan := make(chan int64, 1)
			outChan := make(chan interface{})
			req := res.Request()

			// Could be slow.
			go func() {
<<<<<<< HEAD
				op := res.Request().Options[encryptName]
				encrypt := op != nil && op.(bool)
				if encrypt {
					it := req.Files.Entries()
					var size int64 = 0
					for it.Next() {
						s, err := it.Node().Size()
						if err != nil {
							log.Warningf("error getting files size: %s", err)
							// see comment above
							return
						}
						blockCount := s/16 + 1
						size += blockCount * 32
						sizeChan <- size
					}
				} else {
					size, err := req.Files.Size()
					if err != nil {
						log.Warningf("error getting files size: %s", err)
						// see comment above
						return
					}
					sizeChan <- size
=======
				size, err := req.Files.Size()
				if err != nil {
					log.Warnf("error getting files size: %s", err)
					// see comment above
					return
>>>>>>> 8431e2e8
				}
			}()

			progressBar := func(wait chan struct{}) {
				defer close(wait)

				quiet, _ := req.Options[quietOptionName].(bool)
				quieter, _ := req.Options[quieterOptionName].(bool)
				quiet = quiet || quieter

				progress, _ := req.Options[progressOptionName].(bool)

				var bar *pb.ProgressBar
				if progress {
					bar = pb.New64(0).SetUnits(pb.U_BYTES)
					bar.ManualUpdate = true
					bar.ShowTimeLeft = false
					bar.ShowPercent = false
					bar.Output = os.Stderr
					bar.Start()
				}

				lastFile := ""
				lastHash := ""
				var totalProgress, prevFiles, lastBytes int64

			LOOP:
				for {
					select {
					case out, ok := <-outChan:
						if !ok {
							if quieter {
								fmt.Fprintln(os.Stdout, lastHash)
							}

							break LOOP
						}
						output := out.(*AddEvent)
						if len(output.Hash) > 0 {
							lastHash = output.Hash
							if quieter {
								continue
							}

							if progress {
								// clear progress bar line before we print "added x" output
								fmt.Fprintf(os.Stderr, "\033[2K\r")
							}
							if quiet {
								fmt.Fprintf(os.Stdout, "%s\n", output.Hash)
							} else {
								fmt.Fprintf(os.Stdout, "added %s %s\n", output.Hash, output.Name)
							}

						} else {
							if !progress {
								continue
							}

							if len(lastFile) == 0 {
								lastFile = output.Name
							}
							if output.Name != lastFile || output.Bytes < lastBytes {
								prevFiles += lastBytes
								lastFile = output.Name
							}
							lastBytes = output.Bytes
							delta := prevFiles + lastBytes - totalProgress
							totalProgress = bar.Add64(delta)
						}

						if progress {
							bar.Update()
						}
					case size := <-sizeChan:
						if progress {
							bar.Total = size
							bar.ShowPercent = true
							bar.ShowBar = true
							bar.ShowTimeLeft = true
						}
					case <-req.Context.Done():
						// don't set or print error here, that happens in the goroutine below
						return
					}
				}

				if progress && bar.Total == 0 && bar.Get() != 0 {
					bar.Total = bar.Get()
					bar.ShowPercent = true
					bar.ShowBar = true
					bar.ShowTimeLeft = true
					bar.Update()
				}
			}

			if e := res.Error(); e != nil {
				close(outChan)
				return e
			}

			wait := make(chan struct{})
			go progressBar(wait)

			defer func() { <-wait }()
			defer close(outChan)

			for {
				v, err := res.Next()
				if err != nil {
					if err == io.EOF {
						return nil
					}

					return err
				}

				select {
				case outChan <- v:
				case <-req.Context.Done():
					return req.Context.Err()
				}
			}
		},
	},
	Type: AddEvent{},
}<|MERGE_RESOLUTION|>--- conflicted
+++ resolved
@@ -10,17 +10,10 @@
 
 	"github.com/TRON-US/go-btfs/core/commands/cmdenv"
 
-<<<<<<< HEAD
 	cmds "github.com/TRON-US/go-btfs-cmds"
-	"github.com/TRON-US/go-btfs-files"
+	files "github.com/TRON-US/go-btfs-files"
 	coreiface "github.com/TRON-US/interface-go-btfs-core"
 	"github.com/TRON-US/interface-go-btfs-core/options"
-=======
-	cmds "github.com/ipfs/go-ipfs-cmds"
-	files "github.com/ipfs/go-ipfs-files"
-	coreiface "github.com/ipfs/interface-go-ipfs-core"
-	"github.com/ipfs/interface-go-ipfs-core/options"
->>>>>>> 8431e2e8
 	mh "github.com/multiformats/go-multihash"
 	pb "gopkg.in/cheggaaa/pb.v1"
 )
@@ -63,11 +56,7 @@
 
 var AddCmd = &cmds.Command{
 	Helptext: cmds.HelpText{
-<<<<<<< HEAD
 		Tagline: "Add a file or directory to btfs.",
-=======
-		Tagline: "Add a file or directory to ipfs.",
->>>>>>> 8431e2e8
 		ShortDescription: `
 Adds contents of <path> to btfs. Use -r to add directories (recursively).
 `,
@@ -96,18 +85,15 @@
 be deduplicated. Different chunking strategies will produce different
 hashes for the same file. The default is a fixed block size of
 256 * 1024 bytes, 'size-262144'. Alternatively, you can use the
-<<<<<<< HEAD
 Rabin fingerprint chunker for content defined chunking by specifying
 rabin-[min]-[avg]-[max] (where min/avg/max refer to the desired
 chunk sizes in bytes), e.g. 'rabin-262144-524288-1048576'.
+Buzhash or Rabin fingerprint chunker for content defined chunking by
+specifying buzhash or rabin-[min]-[avg]-[max] (where min/avg/max refer
+to the desired chunk sizes in bytes), e.g. 'rabin-262144-524288-1048576'.
 For replicated files intended for host storage, reed-solomon should be
 used with default settings. It is also supported to customize data and
 parity shards using reed-solomon-[#data]-[#parity]-[size].
-=======
-Buzhash or Rabin fingerprint chunker for content defined chunking by
-specifying buzhash or rabin-[min]-[avg]-[max] (where min/avg/max refer
-to the desired chunk sizes in bytes), e.g. 'rabin-262144-524288-1048576'.
->>>>>>> 8431e2e8
 
 The following examples use very small byte sizes to demonstrate the
 properties of the different chunkers on a small file. You'll likely
@@ -136,22 +122,15 @@
 	},
 
 	Arguments: []cmds.Argument{
-<<<<<<< HEAD
 		cmds.FileArg("path", true, true, "The path to a file to be added to btfs.").EnableRecursive().EnableStdin(),
-=======
-		cmds.FileArg("path", true, true, "The path to a file to be added to ipfs.").EnableRecursive().EnableStdin(),
->>>>>>> 8431e2e8
 	},
 	Options: []cmds.Option{
 		cmds.OptionRecursivePath, // a builtin option that allows recursive paths (-r, --recursive)
 		cmds.OptionDerefArgs,     // a builtin option that resolves passed in filesystem links (--dereference-args)
 		cmds.OptionStdinName,     // a builtin option that optionally allows wrapping stdin into a named file
 		cmds.OptionHidden,
-<<<<<<< HEAD
-=======
 		cmds.OptionIgnore,
 		cmds.OptionIgnoreRules,
->>>>>>> 8431e2e8
 		cmds.BoolOption(quietOptionName, "q", "Write minimal output."),
 		cmds.BoolOption(quieterOptionName, "Q", "Write only final hash."),
 		cmds.BoolOption(silentOptionName, "Write no output."),
@@ -159,11 +138,7 @@
 		cmds.BoolOption(trickleOptionName, "t", "Use trickle-dag format for dag generation."),
 		cmds.BoolOption(onlyHashOptionName, "n", "Only chunk and hash - do not write to disk."),
 		cmds.BoolOption(wrapOptionName, "w", "Wrap files with a directory object."),
-<<<<<<< HEAD
-		cmds.StringOption(chunkerOptionName, "s", "Chunking algorithm, size-[bytes], rabin-[min]-[avg]-[max] or reed-solomon-[#data]-[#parity]-[size]").WithDefault("size-262144"),
-=======
-		cmds.StringOption(chunkerOptionName, "s", "Chunking algorithm, size-[bytes], rabin-[min]-[avg]-[max] or buzhash").WithDefault("size-262144"),
->>>>>>> 8431e2e8
+		cmds.StringOption(chunkerOptionName, "s", "Chunking algorithm, size-[bytes], rabin-[min]-[avg]-[max], buzhash or reed-solomon-[#data]-[#parity]-[size]").WithDefault("size-262144"),
 		cmds.BoolOption(pinOptionName, "Pin this object when adding.").WithDefault(true),
 		cmds.BoolOption(rawLeavesOptionName, "Use raw blocks for leaf nodes. (experimental)"),
 		cmds.BoolOption(noCopyOptionName, "Add the file using filestore. Implies raw-leaves. (experimental)"),
@@ -172,14 +147,11 @@
 		cmds.StringOption(hashOptionName, "Hash function to use. Implies CIDv1 if not sha2-256. (experimental)").WithDefault("sha2-256"),
 		cmds.BoolOption(inlineOptionName, "Inline small blocks into CIDs. (experimental)"),
 		cmds.IntOption(inlineLimitOptionName, "Maximum block size to inline. (experimental)").WithDefault(32),
-<<<<<<< HEAD
 		cmds.StringOption(tokenMetaOptionName, "m", "Token metadata in JSON string"),
 		cmds.BoolOption(encryptName, "Encrypt the file."),
 		cmds.StringOption(pubkeyName, "The public key to encrypt the file."),
 		cmds.StringOption(peerIdName, "The peer id to encrypt the file."),
 		cmds.IntOption(pinDurationCountOptionName, "d", "Duration for which the object is pinned in days.").WithDefault(0),
-=======
->>>>>>> 8431e2e8
 	},
 	PreRun: func(req *cmds.Request, env cmds.Environment) error {
 		quiet, _ := req.Options[quietOptionName].(bool)
@@ -258,12 +230,9 @@
 
 			options.Unixfs.Progress(progress),
 			options.Unixfs.Silent(silent),
-<<<<<<< HEAD
 
 			options.Unixfs.TokenMetadata(tokenMetadata),
 			options.Unixfs.PinDuration(int64(pinDuration)),
-=======
->>>>>>> 8431e2e8
 		}
 
 		if cidVerSet {
@@ -278,7 +247,6 @@
 			opts = append(opts, options.Unixfs.Layout(options.TrickleLayout))
 		}
 
-<<<<<<< HEAD
 		if encrypt {
 			opts = append(opts, options.Unixfs.Encrypt(encrypt))
 			opts = append(opts, options.Unixfs.Pubkey(pubkey))
@@ -287,10 +255,6 @@
 
 		opts = append(opts, nil) // events option placeholder
 
-=======
-		opts = append(opts, nil) // events option placeholder
-
->>>>>>> 8431e2e8
 		var added int
 		addit := toadd.Entries()
 		for addit.Next() {
@@ -316,7 +280,6 @@
 				if output.Path != nil {
 					h = enc.Encode(output.Path.Cid())
 				}
-<<<<<<< HEAD
 
 				if !dir && addit.Name() != "" {
 					output.Name = addit.Name()
@@ -324,15 +287,6 @@
 					output.Name = path.Join(addit.Name(), output.Name)
 				}
 
-=======
-
-				if !dir && addit.Name() != "" {
-					output.Name = addit.Name()
-				} else {
-					output.Name = path.Join(addit.Name(), output.Name)
-				}
-
->>>>>>> 8431e2e8
 				if err := res.Emit(&AddEvent{
 					Name:  output.Name,
 					Hash:  h,
@@ -351,21 +305,12 @@
 
 		if addit.Err() != nil {
 			return addit.Err()
-<<<<<<< HEAD
 		}
 
 		if added == 0 {
 			return fmt.Errorf("expected a file argument")
 		}
 
-=======
-		}
-
-		if added == 0 {
-			return fmt.Errorf("expected a file argument")
-		}
-
->>>>>>> 8431e2e8
 		return nil
 	},
 	PostRun: cmds.PostRunMap{
@@ -376,7 +321,6 @@
 
 			// Could be slow.
 			go func() {
-<<<<<<< HEAD
 				op := res.Request().Options[encryptName]
 				encrypt := op != nil && op.(bool)
 				if encrypt {
@@ -385,7 +329,7 @@
 					for it.Next() {
 						s, err := it.Node().Size()
 						if err != nil {
-							log.Warningf("error getting files size: %s", err)
+							log.Warnf("error getting files size: %s", err)
 							// see comment above
 							return
 						}
@@ -396,18 +340,11 @@
 				} else {
 					size, err := req.Files.Size()
 					if err != nil {
-						log.Warningf("error getting files size: %s", err)
+						log.Warnf("error getting files size: %s", err)
 						// see comment above
 						return
 					}
 					sizeChan <- size
-=======
-				size, err := req.Files.Size()
-				if err != nil {
-					log.Warnf("error getting files size: %s", err)
-					// see comment above
-					return
->>>>>>> 8431e2e8
 				}
 			}()
 
