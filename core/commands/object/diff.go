--- conflicted
+++ resolved
@@ -4,19 +4,11 @@
 	"fmt"
 	"io"
 
-<<<<<<< HEAD
 	cmdenv "github.com/TRON-US/go-btfs/core/commands/cmdenv"
-	"github.com/TRON-US/go-btfs/dagutils"
 
 	cmds "github.com/TRON-US/go-btfs-cmds"
 	path "github.com/TRON-US/interface-go-btfs-core/path"
-=======
-	cmds "github.com/ipfs/go-ipfs-cmds"
 	"github.com/ipfs/go-merkledag/dagutils"
-	path "github.com/ipfs/interface-go-ipfs-core/path"
-
-	cmdenv "github.com/ipfs/go-ipfs/core/commands/cmdenv"
->>>>>>> 8431e2e8
 )
 
 const (
@@ -29,11 +21,7 @@
 
 var ObjectDiffCmd = &cmds.Command{
 	Helptext: cmds.HelpText{
-<<<<<<< HEAD
 		Tagline: "Display the diff between two btfs objects.",
-=======
-		Tagline: "Display the diff between two ipfs objects.",
->>>>>>> 8431e2e8
 		ShortDescription: `
 'btfs object diff' is a command used to show the differences between
 two BTFS objects.`,
