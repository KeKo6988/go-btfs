package commands

import (
	"bytes"
	"fmt"
	"io"
	"io/ioutil"
	"os"
	"path/filepath"
	"strings"
	"text/tabwriter"

<<<<<<< HEAD
	cmdenv "github.com/TRON-US/go-btfs/core/commands/cmdenv"

	cmds "github.com/TRON-US/go-btfs-cmds"
	options "github.com/TRON-US/interface-go-btfs-core/options"
=======
	cmds "github.com/ipfs/go-ipfs-cmds"
	config "github.com/ipfs/go-ipfs-config"
	oldcmds "github.com/ipfs/go-ipfs/commands"
	cmdenv "github.com/ipfs/go-ipfs/core/commands/cmdenv"
	"github.com/ipfs/go-ipfs/core/commands/e"
	ke "github.com/ipfs/go-ipfs/core/commands/keyencode"
	fsrepo "github.com/ipfs/go-ipfs/repo/fsrepo"
	options "github.com/ipfs/interface-go-ipfs-core/options"
	"github.com/libp2p/go-libp2p-core/crypto"
	peer "github.com/libp2p/go-libp2p-core/peer"
>>>>>>> ea77213e
)

var KeyCmd = &cmds.Command{
	Helptext: cmds.HelpText{
		Tagline: "Create and list BTNS name keypairs",
		ShortDescription: `
'btfs key gen' generates a new keypair for usage with BTNS and 'btfs name
publish'.

  > btfs key gen --type=rsa --size=2048 mykey
  > btfs name publish --key=mykey QmSomeHash

'btfs key list' lists the available keys.

  > btfs key list
  self
  mykey
		`,
	},
	Subcommands: map[string]*cmds.Command{
		"gen":    keyGenCmd,
		"export": keyExportCmd,
		"import": keyImportCmd,
		"list":   keyListCmd,
		"rename": keyRenameCmd,
		"rm":     keyRmCmd,
		"rotate": keyRotateCmd,
	},
}

type KeyOutput struct {
	Name string
	Id   string
}

type KeyOutputList struct {
	Keys []KeyOutput
}

// KeyRenameOutput define the output type of keyRenameCmd
type KeyRenameOutput struct {
	Was       string
	Now       string
	Id        string
	Overwrite bool
}

const (
	keyStoreAlgorithmDefault = options.Ed25519Key
	keyStoreTypeOptionName   = "type"
	keyStoreSizeOptionName   = "size"
	oldKeyOptionName         = "oldkey"
)

var keyGenCmd = &cmds.Command{
	Helptext: cmds.HelpText{
		Tagline: "Create a new keypair",
	},
	Options: []cmds.Option{
		cmds.StringOption(keyStoreTypeOptionName, "t", "type of the key to create: rsa, ed25519").WithDefault(keyStoreAlgorithmDefault),
		cmds.IntOption(keyStoreSizeOptionName, "s", "size of the key to generate"),
		ke.OptionIPNSBase,
	},
	Arguments: []cmds.Argument{
		cmds.StringArg("name", true, false, "name of key to create"),
	},
	Run: func(req *cmds.Request, res cmds.ResponseEmitter, env cmds.Environment) error {
		api, err := cmdenv.GetApi(env, req)
		if err != nil {
			return err
		}

		typ, f := req.Options[keyStoreTypeOptionName].(string)
		if !f {
			return fmt.Errorf("please specify a key type with --type")
		}

		name := req.Arguments[0]
		if name == "self" {
			return fmt.Errorf("cannot create key with name 'self'")
		}

		opts := []options.KeyGenerateOption{options.Key.Type(typ)}

		size, sizefound := req.Options[keyStoreSizeOptionName].(int)
		if sizefound {
			opts = append(opts, options.Key.Size(size))
		}
		keyEnc, err := ke.KeyEncoderFromString(req.Options[ke.OptionIPNSBase.Name()].(string))
		if err != nil {
			return err
		}

		key, err := api.Key().Generate(req.Context, name, opts...)

		if err != nil {
			return err
		}

		return cmds.EmitOnce(res, &KeyOutput{
			Name: name,
			Id:   keyEnc.FormatID(key.ID()),
		})
	},
	Encoders: cmds.EncoderMap{
		cmds.Text: cmds.MakeTypedEncoder(func(req *cmds.Request, w io.Writer, ko *KeyOutput) error {
			_, err := w.Write([]byte(ko.Id + "\n"))
			return err
		}),
	},
	Type: KeyOutput{},
}

var keyExportCmd = &cmds.Command{
	Helptext: cmds.HelpText{
		Tagline: "Export a keypair",
		ShortDescription: `
Exports a named libp2p key to disk.

By default, the output will be stored at './<key-name>.key', but an alternate
path can be specified with '--output=<path>' or '-o=<path>'.
`,
	},
	Arguments: []cmds.Argument{
		cmds.StringArg("name", true, false, "name of key to export").EnableStdin(),
	},
	Options: []cmds.Option{
		cmds.StringOption(outputOptionName, "o", "The path where the output should be stored."),
	},
	NoRemote: true,
	Run: func(req *cmds.Request, res cmds.ResponseEmitter, env cmds.Environment) error {
		name := req.Arguments[0]

		if name == "self" {
			return fmt.Errorf("cannot export key with name 'self'")
		}

		cfgRoot, err := cmdenv.GetConfigRoot(env)
		if err != nil {
			return err
		}

		r, err := fsrepo.Open(cfgRoot)
		if err != nil {
			return err
		}
		defer r.Close()

		sk, err := r.Keystore().Get(name)
		if err != nil {
			return fmt.Errorf("key with name '%s' doesn't exist", name)
		}

		encoded, err := crypto.MarshalPrivateKey(sk)
		if err != nil {
			return err
		}

		return res.Emit(bytes.NewReader(encoded))
	},
	PostRun: cmds.PostRunMap{
		cmds.CLI: func(res cmds.Response, re cmds.ResponseEmitter) error {
			req := res.Request()

			v, err := res.Next()
			if err != nil {
				return err
			}

			outReader, ok := v.(io.Reader)
			if !ok {
				return e.New(e.TypeErr(outReader, v))
			}

			outPath, _ := req.Options[outputOptionName].(string)
			if outPath == "" {
				trimmed := strings.TrimRight(fmt.Sprintf("%s.key", req.Arguments[0]), "/")
				_, outPath = filepath.Split(trimmed)
				outPath = filepath.Clean(outPath)
			}

			// create file
			file, err := os.Create(outPath)
			if err != nil {
				return err
			}
			defer file.Close()

			_, err = io.Copy(file, outReader)
			if err != nil {
				return err
			}

			return nil
		},
	},
}

var keyImportCmd = &cmds.Command{
	Helptext: cmds.HelpText{
		Tagline: "Import a key and prints imported key id",
	},
	Options: []cmds.Option{
		ke.OptionIPNSBase,
	},
	Arguments: []cmds.Argument{
		cmds.StringArg("name", true, false, "name to associate with key in keychain"),
		cmds.FileArg("key", true, false, "key provided by generate or export"),
	},
	Run: func(req *cmds.Request, res cmds.ResponseEmitter, env cmds.Environment) error {
		name := req.Arguments[0]

		if name == "self" {
			return fmt.Errorf("cannot import key with name 'self'")
		}

		keyEnc, err := ke.KeyEncoderFromString(req.Options[ke.OptionIPNSBase.Name()].(string))
		if err != nil {
			return err
		}

		file, err := cmdenv.GetFileArg(req.Files.Entries())
		if err != nil {
			return err
		}
		defer file.Close()

		data, err := ioutil.ReadAll(file)
		if err != nil {
			return err
		}

		sk, err := crypto.UnmarshalPrivateKey(data)
		if err != nil {
			return err
		}

		cfgRoot, err := cmdenv.GetConfigRoot(env)
		if err != nil {
			return err
		}

		r, err := fsrepo.Open(cfgRoot)
		if err != nil {
			return err
		}
		defer r.Close()

		_, err = r.Keystore().Get(name)
		if err == nil {
			return fmt.Errorf("key with name '%s' already exists", name)
		}

		err = r.Keystore().Put(name, sk)
		if err != nil {
			return err
		}

		pid, err := peer.IDFromPrivateKey(sk)
		if err != nil {
			return err
		}

		return cmds.EmitOnce(res, &KeyOutput{
			Name: name,
			Id:   keyEnc.FormatID(pid),
		})
	},
	Encoders: cmds.EncoderMap{
		cmds.Text: cmds.MakeTypedEncoder(func(req *cmds.Request, w io.Writer, ko *KeyOutput) error {
			_, err := w.Write([]byte(ko.Id + "\n"))
			return err
		}),
	},
	Type: KeyOutput{},
}

var keyListCmd = &cmds.Command{
	Helptext: cmds.HelpText{
		Tagline: "List all local keypairs",
	},
	Options: []cmds.Option{
		cmds.BoolOption("l", "Show extra information about keys."),
		ke.OptionIPNSBase,
	},
	Run: func(req *cmds.Request, res cmds.ResponseEmitter, env cmds.Environment) error {
		keyEnc, err := ke.KeyEncoderFromString(req.Options[ke.OptionIPNSBase.Name()].(string))
		if err != nil {
			return err
		}

		api, err := cmdenv.GetApi(env, req)
		if err != nil {
			return err
		}

		keys, err := api.Key().List(req.Context)
		if err != nil {
			return err
		}

		list := make([]KeyOutput, 0, len(keys))

		for _, key := range keys {
			list = append(list, KeyOutput{
				Name: key.Name(),
				Id:   keyEnc.FormatID(key.ID()),
			})
		}

		return cmds.EmitOnce(res, &KeyOutputList{list})
	},
	Encoders: cmds.EncoderMap{
		cmds.Text: keyOutputListEncoders(),
	},
	Type: KeyOutputList{},
}

const (
	keyStoreForceOptionName = "force"
)

var keyRenameCmd = &cmds.Command{
	Helptext: cmds.HelpText{
		Tagline: "Rename a keypair",
	},
	Arguments: []cmds.Argument{
		cmds.StringArg("name", true, false, "name of key to rename"),
		cmds.StringArg("newName", true, false, "new name of the key"),
	},
	Options: []cmds.Option{
		cmds.BoolOption(keyStoreForceOptionName, "f", "Allow to overwrite an existing key."),
		ke.OptionIPNSBase,
	},
	Run: func(req *cmds.Request, res cmds.ResponseEmitter, env cmds.Environment) error {
		api, err := cmdenv.GetApi(env, req)
		if err != nil {
			return err
		}
		keyEnc, err := ke.KeyEncoderFromString(req.Options[ke.OptionIPNSBase.Name()].(string))
		if err != nil {
			return err
		}

		name := req.Arguments[0]
		newName := req.Arguments[1]
		force, _ := req.Options[keyStoreForceOptionName].(bool)

		key, overwritten, err := api.Key().Rename(req.Context, name, newName, options.Key.Force(force))
		if err != nil {
			return err
		}

		return cmds.EmitOnce(res, &KeyRenameOutput{
			Was:       name,
			Now:       newName,
			Id:        keyEnc.FormatID(key.ID()),
			Overwrite: overwritten,
		})
	},
	Encoders: cmds.EncoderMap{
		cmds.Text: cmds.MakeTypedEncoder(func(req *cmds.Request, w io.Writer, kro *KeyRenameOutput) error {
			if kro.Overwrite {
				fmt.Fprintf(w, "Key %s renamed to %s with overwriting\n", kro.Id, kro.Now)
			} else {
				fmt.Fprintf(w, "Key %s renamed to %s\n", kro.Id, kro.Now)
			}
			return nil
		}),
	},
	Type: KeyRenameOutput{},
}

var keyRmCmd = &cmds.Command{
	Helptext: cmds.HelpText{
		Tagline: "Remove a keypair",
	},
	Arguments: []cmds.Argument{
		cmds.StringArg("name", true, true, "names of keys to remove").EnableStdin(),
	},
	Options: []cmds.Option{
		cmds.BoolOption("l", "Show extra information about keys."),
		ke.OptionIPNSBase,
	},
	Run: func(req *cmds.Request, res cmds.ResponseEmitter, env cmds.Environment) error {
		api, err := cmdenv.GetApi(env, req)
		if err != nil {
			return err
		}
		keyEnc, err := ke.KeyEncoderFromString(req.Options[ke.OptionIPNSBase.Name()].(string))
		if err != nil {
			return err
		}

		names := req.Arguments

		list := make([]KeyOutput, 0, len(names))
		for _, name := range names {
			key, err := api.Key().Remove(req.Context, name)
			if err != nil {
				return err
			}

			list = append(list, KeyOutput{
				Name: name,
				Id:   keyEnc.FormatID(key.ID()),
			})
		}

		return cmds.EmitOnce(res, &KeyOutputList{list})
	},
	Encoders: cmds.EncoderMap{
		cmds.Text: keyOutputListEncoders(),
	},
	Type: KeyOutputList{},
}

var keyRotateCmd = &cmds.Command{
	Helptext: cmds.HelpText{
		Tagline: "Rotates the ipfs identity.",
		ShortDescription: `
Generates a new ipfs identity and saves it to the ipfs config file.
Your existing identity key will be backed up in the Keystore.
The daemon must not be running when calling this command.

ipfs uses a repository in the local file system. By default, the repo is
located at ~/.ipfs. To change the repo location, set the $IPFS_PATH
environment variable:

    export IPFS_PATH=/path/to/ipfsrepo
`,
	},
	Arguments: []cmds.Argument{},
	Options: []cmds.Option{
		cmds.StringOption(oldKeyOptionName, "o", "Keystore name to use for backing up your existing identity"),
		cmds.StringOption(keyStoreTypeOptionName, "t", "type of the key to create: rsa, ed25519").WithDefault(keyStoreAlgorithmDefault),
		cmds.IntOption(keyStoreSizeOptionName, "s", "size of the key to generate"),
	},
	NoRemote: true,
	PreRun: func(req *cmds.Request, env cmds.Environment) error {
		cctx := env.(*oldcmds.Context)
		daemonLocked, err := fsrepo.LockedByOtherProcess(cctx.ConfigRoot)
		if err != nil {
			return err
		}

		log.Info("checking if daemon is running...")
		if daemonLocked {
			log.Debug("ipfs daemon is running")
			e := "ipfs daemon is running. please stop it to run this command"
			return cmds.ClientError(e)
		}

		return nil
	},
	Run: func(req *cmds.Request, res cmds.ResponseEmitter, env cmds.Environment) error {
		cctx := env.(*oldcmds.Context)
		nBitsForKeypair, nBitsGiven := req.Options[keyStoreSizeOptionName].(int)
		algorithm, _ := req.Options[keyStoreTypeOptionName].(string)
		oldKey, ok := req.Options[oldKeyOptionName].(string)
		if !ok {
			return fmt.Errorf("keystore name for backing up old key must be provided")
		}
		if oldKey == "self" {
			return fmt.Errorf("keystore name for back up cannot be named 'self'")
		}
		return doRotate(os.Stdout, cctx.ConfigRoot, oldKey, algorithm, nBitsForKeypair, nBitsGiven)
	},
}

func doRotate(out io.Writer, repoRoot string, oldKey string, algorithm string, nBitsForKeypair int, nBitsGiven bool) error {
	// Open repo
	repo, err := fsrepo.Open(repoRoot)
	if err != nil {
		return fmt.Errorf("opening repo (%v)", err)
	}
	defer repo.Close()

	// Read config file from repo
	cfg, err := repo.Config()
	if err != nil {
		return fmt.Errorf("reading config from repo (%v)", err)
	}

	// Generate new identity
	var identity config.Identity
	if nBitsGiven {
		identity, err = config.CreateIdentity(out, []options.KeyGenerateOption{
			options.Key.Size(nBitsForKeypair),
			options.Key.Type(algorithm),
		})
	} else {
		identity, err = config.CreateIdentity(out, []options.KeyGenerateOption{
			options.Key.Type(algorithm),
		})
	}
	if err != nil {
		return fmt.Errorf("creating identity (%v)", err)
	}

	// Save old identity to keystore
	oldPrivKey, err := cfg.Identity.DecodePrivateKey("")
	if err != nil {
		return fmt.Errorf("decoding old private key (%v)", err)
	}
	keystore := repo.Keystore()
	if err := keystore.Put(oldKey, oldPrivKey); err != nil {
		return fmt.Errorf("saving old key in keystore (%v)", err)
	}

	// Update identity
	cfg.Identity = identity

	// Write config file to repo
	if err = repo.SetConfig(cfg); err != nil {
		return fmt.Errorf("saving new key to config (%v)", err)
	}
	return nil
}

func keyOutputListEncoders() cmds.EncoderFunc {
	return cmds.MakeTypedEncoder(func(req *cmds.Request, w io.Writer, list *KeyOutputList) error {
		withID, _ := req.Options["l"].(bool)

		tw := tabwriter.NewWriter(w, 1, 2, 1, ' ', 0)
		for _, s := range list.Keys {
			if withID {
				fmt.Fprintf(tw, "%s\t%s\t\n", s.Id, s.Name)
			} else {
				fmt.Fprintf(tw, "%s\n", s.Name)
			}
		}
		tw.Flush()
		return nil
	})
}<|MERGE_RESOLUTION|>--- conflicted
+++ resolved
@@ -1,32 +1,15 @@
 package commands
 
 import (
-	"bytes"
 	"fmt"
 	"io"
-	"io/ioutil"
-	"os"
-	"path/filepath"
-	"strings"
 	"text/tabwriter"
 
-<<<<<<< HEAD
 	cmdenv "github.com/TRON-US/go-btfs/core/commands/cmdenv"
+	ke "github.com/TRON-US/go-btfs/core/commands/keyencode"
 
 	cmds "github.com/TRON-US/go-btfs-cmds"
 	options "github.com/TRON-US/interface-go-btfs-core/options"
-=======
-	cmds "github.com/ipfs/go-ipfs-cmds"
-	config "github.com/ipfs/go-ipfs-config"
-	oldcmds "github.com/ipfs/go-ipfs/commands"
-	cmdenv "github.com/ipfs/go-ipfs/core/commands/cmdenv"
-	"github.com/ipfs/go-ipfs/core/commands/e"
-	ke "github.com/ipfs/go-ipfs/core/commands/keyencode"
-	fsrepo "github.com/ipfs/go-ipfs/repo/fsrepo"
-	options "github.com/ipfs/interface-go-ipfs-core/options"
-	"github.com/libp2p/go-libp2p-core/crypto"
-	peer "github.com/libp2p/go-libp2p-core/peer"
->>>>>>> ea77213e
 )
 
 var KeyCmd = &cmds.Command{
@@ -48,12 +31,9 @@
 	},
 	Subcommands: map[string]*cmds.Command{
 		"gen":    keyGenCmd,
-		"export": keyExportCmd,
-		"import": keyImportCmd,
 		"list":   keyListCmd,
 		"rename": keyRenameCmd,
 		"rm":     keyRmCmd,
-		"rotate": keyRotateCmd,
 	},
 }
 
@@ -129,170 +109,6 @@
 		return cmds.EmitOnce(res, &KeyOutput{
 			Name: name,
 			Id:   keyEnc.FormatID(key.ID()),
-		})
-	},
-	Encoders: cmds.EncoderMap{
-		cmds.Text: cmds.MakeTypedEncoder(func(req *cmds.Request, w io.Writer, ko *KeyOutput) error {
-			_, err := w.Write([]byte(ko.Id + "\n"))
-			return err
-		}),
-	},
-	Type: KeyOutput{},
-}
-
-var keyExportCmd = &cmds.Command{
-	Helptext: cmds.HelpText{
-		Tagline: "Export a keypair",
-		ShortDescription: `
-Exports a named libp2p key to disk.
-
-By default, the output will be stored at './<key-name>.key', but an alternate
-path can be specified with '--output=<path>' or '-o=<path>'.
-`,
-	},
-	Arguments: []cmds.Argument{
-		cmds.StringArg("name", true, false, "name of key to export").EnableStdin(),
-	},
-	Options: []cmds.Option{
-		cmds.StringOption(outputOptionName, "o", "The path where the output should be stored."),
-	},
-	NoRemote: true,
-	Run: func(req *cmds.Request, res cmds.ResponseEmitter, env cmds.Environment) error {
-		name := req.Arguments[0]
-
-		if name == "self" {
-			return fmt.Errorf("cannot export key with name 'self'")
-		}
-
-		cfgRoot, err := cmdenv.GetConfigRoot(env)
-		if err != nil {
-			return err
-		}
-
-		r, err := fsrepo.Open(cfgRoot)
-		if err != nil {
-			return err
-		}
-		defer r.Close()
-
-		sk, err := r.Keystore().Get(name)
-		if err != nil {
-			return fmt.Errorf("key with name '%s' doesn't exist", name)
-		}
-
-		encoded, err := crypto.MarshalPrivateKey(sk)
-		if err != nil {
-			return err
-		}
-
-		return res.Emit(bytes.NewReader(encoded))
-	},
-	PostRun: cmds.PostRunMap{
-		cmds.CLI: func(res cmds.Response, re cmds.ResponseEmitter) error {
-			req := res.Request()
-
-			v, err := res.Next()
-			if err != nil {
-				return err
-			}
-
-			outReader, ok := v.(io.Reader)
-			if !ok {
-				return e.New(e.TypeErr(outReader, v))
-			}
-
-			outPath, _ := req.Options[outputOptionName].(string)
-			if outPath == "" {
-				trimmed := strings.TrimRight(fmt.Sprintf("%s.key", req.Arguments[0]), "/")
-				_, outPath = filepath.Split(trimmed)
-				outPath = filepath.Clean(outPath)
-			}
-
-			// create file
-			file, err := os.Create(outPath)
-			if err != nil {
-				return err
-			}
-			defer file.Close()
-
-			_, err = io.Copy(file, outReader)
-			if err != nil {
-				return err
-			}
-
-			return nil
-		},
-	},
-}
-
-var keyImportCmd = &cmds.Command{
-	Helptext: cmds.HelpText{
-		Tagline: "Import a key and prints imported key id",
-	},
-	Options: []cmds.Option{
-		ke.OptionIPNSBase,
-	},
-	Arguments: []cmds.Argument{
-		cmds.StringArg("name", true, false, "name to associate with key in keychain"),
-		cmds.FileArg("key", true, false, "key provided by generate or export"),
-	},
-	Run: func(req *cmds.Request, res cmds.ResponseEmitter, env cmds.Environment) error {
-		name := req.Arguments[0]
-
-		if name == "self" {
-			return fmt.Errorf("cannot import key with name 'self'")
-		}
-
-		keyEnc, err := ke.KeyEncoderFromString(req.Options[ke.OptionIPNSBase.Name()].(string))
-		if err != nil {
-			return err
-		}
-
-		file, err := cmdenv.GetFileArg(req.Files.Entries())
-		if err != nil {
-			return err
-		}
-		defer file.Close()
-
-		data, err := ioutil.ReadAll(file)
-		if err != nil {
-			return err
-		}
-
-		sk, err := crypto.UnmarshalPrivateKey(data)
-		if err != nil {
-			return err
-		}
-
-		cfgRoot, err := cmdenv.GetConfigRoot(env)
-		if err != nil {
-			return err
-		}
-
-		r, err := fsrepo.Open(cfgRoot)
-		if err != nil {
-			return err
-		}
-		defer r.Close()
-
-		_, err = r.Keystore().Get(name)
-		if err == nil {
-			return fmt.Errorf("key with name '%s' already exists", name)
-		}
-
-		err = r.Keystore().Put(name, sk)
-		if err != nil {
-			return err
-		}
-
-		pid, err := peer.IDFromPrivateKey(sk)
-		if err != nil {
-			return err
-		}
-
-		return cmds.EmitOnce(res, &KeyOutput{
-			Name: name,
-			Id:   keyEnc.FormatID(pid),
 		})
 	},
 	Encoders: cmds.EncoderMap{
@@ -444,109 +260,6 @@
 	Type: KeyOutputList{},
 }
 
-var keyRotateCmd = &cmds.Command{
-	Helptext: cmds.HelpText{
-		Tagline: "Rotates the ipfs identity.",
-		ShortDescription: `
-Generates a new ipfs identity and saves it to the ipfs config file.
-Your existing identity key will be backed up in the Keystore.
-The daemon must not be running when calling this command.
-
-ipfs uses a repository in the local file system. By default, the repo is
-located at ~/.ipfs. To change the repo location, set the $IPFS_PATH
-environment variable:
-
-    export IPFS_PATH=/path/to/ipfsrepo
-`,
-	},
-	Arguments: []cmds.Argument{},
-	Options: []cmds.Option{
-		cmds.StringOption(oldKeyOptionName, "o", "Keystore name to use for backing up your existing identity"),
-		cmds.StringOption(keyStoreTypeOptionName, "t", "type of the key to create: rsa, ed25519").WithDefault(keyStoreAlgorithmDefault),
-		cmds.IntOption(keyStoreSizeOptionName, "s", "size of the key to generate"),
-	},
-	NoRemote: true,
-	PreRun: func(req *cmds.Request, env cmds.Environment) error {
-		cctx := env.(*oldcmds.Context)
-		daemonLocked, err := fsrepo.LockedByOtherProcess(cctx.ConfigRoot)
-		if err != nil {
-			return err
-		}
-
-		log.Info("checking if daemon is running...")
-		if daemonLocked {
-			log.Debug("ipfs daemon is running")
-			e := "ipfs daemon is running. please stop it to run this command"
-			return cmds.ClientError(e)
-		}
-
-		return nil
-	},
-	Run: func(req *cmds.Request, res cmds.ResponseEmitter, env cmds.Environment) error {
-		cctx := env.(*oldcmds.Context)
-		nBitsForKeypair, nBitsGiven := req.Options[keyStoreSizeOptionName].(int)
-		algorithm, _ := req.Options[keyStoreTypeOptionName].(string)
-		oldKey, ok := req.Options[oldKeyOptionName].(string)
-		if !ok {
-			return fmt.Errorf("keystore name for backing up old key must be provided")
-		}
-		if oldKey == "self" {
-			return fmt.Errorf("keystore name for back up cannot be named 'self'")
-		}
-		return doRotate(os.Stdout, cctx.ConfigRoot, oldKey, algorithm, nBitsForKeypair, nBitsGiven)
-	},
-}
-
-func doRotate(out io.Writer, repoRoot string, oldKey string, algorithm string, nBitsForKeypair int, nBitsGiven bool) error {
-	// Open repo
-	repo, err := fsrepo.Open(repoRoot)
-	if err != nil {
-		return fmt.Errorf("opening repo (%v)", err)
-	}
-	defer repo.Close()
-
-	// Read config file from repo
-	cfg, err := repo.Config()
-	if err != nil {
-		return fmt.Errorf("reading config from repo (%v)", err)
-	}
-
-	// Generate new identity
-	var identity config.Identity
-	if nBitsGiven {
-		identity, err = config.CreateIdentity(out, []options.KeyGenerateOption{
-			options.Key.Size(nBitsForKeypair),
-			options.Key.Type(algorithm),
-		})
-	} else {
-		identity, err = config.CreateIdentity(out, []options.KeyGenerateOption{
-			options.Key.Type(algorithm),
-		})
-	}
-	if err != nil {
-		return fmt.Errorf("creating identity (%v)", err)
-	}
-
-	// Save old identity to keystore
-	oldPrivKey, err := cfg.Identity.DecodePrivateKey("")
-	if err != nil {
-		return fmt.Errorf("decoding old private key (%v)", err)
-	}
-	keystore := repo.Keystore()
-	if err := keystore.Put(oldKey, oldPrivKey); err != nil {
-		return fmt.Errorf("saving old key in keystore (%v)", err)
-	}
-
-	// Update identity
-	cfg.Identity = identity
-
-	// Write config file to repo
-	if err = repo.SetConfig(cfg); err != nil {
-		return fmt.Errorf("saving new key to config (%v)", err)
-	}
-	return nil
-}
-
 func keyOutputListEncoders() cmds.EncoderFunc {
 	return cmds.MakeTypedEncoder(func(req *cmds.Request, w io.Writer, list *KeyOutputList) error {
 		withID, _ := req.Options["l"].(bool)
