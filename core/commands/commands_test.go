package commands

import (
	"strings"
	"testing"

	cmds "github.com/TRON-US/go-btfs-cmds"
)

func collectPaths(prefix string, cmd *cmds.Command, out map[string]struct{}) {
	for name, sub := range cmd.Subcommands {
		path := prefix + "/" + name
		out[path] = struct{}{}
		collectPaths(path, sub, out)
	}
}

func TestROCommands(t *testing.T) {
	list := []string{
		"/block",
		"/block/get",
		"/block/stat",
		"/cat",
		"/commands",
		"/dag",
		"/dag/get",
		"/dag/resolve",
		"/dns",
		"/get",
		"/ls",
		"/name",
		"/name/resolve",
		"/object",
		"/object/data",
		"/object/get",
		"/object/links",
		"/object/stat",
		"/refs",
		"/resolve",
		"/version",
	}

	cmdSet := make(map[string]struct{})
	collectPaths("", RootRO, cmdSet)

	for _, path := range list {
		if _, ok := cmdSet[path]; !ok {
			t.Errorf("%q not in result", path)
		} else {
			delete(cmdSet, path)
		}
	}

	for path := range cmdSet {
		t.Errorf("%q in result but shouldn't be", path)
	}

	for _, path := range list {
		path = path[1:] // remove leading slash
		split := strings.Split(path, "/")
		sub, err := RootRO.Get(split)
		if err != nil {
			t.Errorf("error getting subcommand %q: %v", path, err)
		} else if sub == nil {
			t.Errorf("subcommand %q is nil even though there was no error", path)
		}
	}
}
func TestCommands(t *testing.T) {
	list := []string{
		"/add",
		"/bitswap",
		"/bitswap/ledger",
		"/bitswap/reprovide",
		"/bitswap/stat",
		"/bitswap/wantlist",
		"/block",
		"/block/get",
		"/block/put",
		"/block/rm",
		"/block/stat",
		"/bootstrap",
		"/bootstrap/add",
		"/bootstrap/add/default",
		"/bootstrap/list",
		"/bootstrap/rm",
		"/bootstrap/rm/all",
		"/cat",
		"/commands",
		"/config",
		"/config/edit",
		"/config/replace",
		"/config/show",
		"/config/profile",
		"/config/profile/apply",
		"/config/optin",
		"/config/optout",
		"/dag",
		"/dag/get",
		"/dag/export",
		"/dag/put",
		"/dag/import",
		"/dag/resolve",
		"/dht",
		"/dht/findpeer",
		"/dht/findprovs",
		"/dht/get",
		"/dht/provide",
		"/dht/put",
		"/dht/query",
		"/diag",
		"/diag/cmds",
		"/diag/cmds/clear",
		"/diag/cmds/set-time",
		"/diag/sys",
		"/dns",
		"/file",
		"/file/ls",
		"/files",
		"/files/chcid",
		"/files/cp",
		"/files/flush",
		"/files/ls",
		"/files/mkdir",
		"/files/mv",
		"/files/read",
		"/files/rm",
		"/files/stat",
		"/filestore",
		"/filestore/dups",
		"/filestore/ls",
		"/filestore/verify",
		"/files/write",
		"/get",
		"/id",
		"/key",
		"/key/gen",
		"/key/list",
		"/key/rename",
		"/key/rm",
		"/log",
		"/log/level",
		"/log/ls",
		"/log/tail",
		"/ls",
		"/mount",
		"/name",
		"/name/publish",
		"/name/pubsub",
		"/name/pubsub/state",
		"/name/pubsub/subs",
		"/name/pubsub/cancel",
		"/name/resolve",
		"/object",
		"/object/data",
		"/object/diff",
		"/object/get",
		"/object/links",
		"/object/new",
		"/object/patch",
		"/object/patch/add-link",
		"/object/patch/append-data",
		"/object/patch/rm-link",
		"/object/patch/set-data",
		"/object/put",
		"/object/stat",
		"/p2p",
		"/p2p/close",
		"/p2p/forward",
		"/p2p/listen",
		"/p2p/ls",
		"/p2p/stream",
		"/p2p/stream/close",
		"/p2p/stream/ls",
		"/pin",
		"/pin/add",
		"/ping",
		"/pin/ls",
		"/pin/rm",
		"/pin/update",
		"/pin/verify",
		"/pubsub",
		"/pubsub/ls",
		"/pubsub/peers",
		"/pubsub/pub",
		"/pubsub/sub",
		"/refs",
		"/refs/local",
		"/repo",
		"/repo/fsck",
		"/repo/gc",
		"/repo/stat",
		"/repo/verify",
		"/repo/version",
		"/resolve",
		"/rm",
		"/shutdown",
		"/restart",
		"/stats",
		"/stats/bitswap",
		"/stats/bw",
		"/stats/dht",
		"/stats/repo",
		"/swarm",
		"/swarm/addrs",
		"/swarm/addrs/listen",
		"/swarm/addrs/local",
		"/swarm/connect",
		"/swarm/disconnect",
		"/swarm/filters",
		"/swarm/filters/add",
		"/swarm/filters/rm",
		"/swarm/peers",
		"/tar",
		"/tar/add",
		"/tar/cat",
		"/urlstore",
		"/urlstore/add",
		"/version",
		"/version/deps",
		"/cid",
		"/cid/format",
		"/cid/base32",
		"/cid/codecs",
		"/cid/bases",
		"/cid/hashes",
		"/storage",
		"/storage/path",
<<<<<<< HEAD
		"/storage/renew",
		"/storage/renew/inquiry",
=======
		"/storage/path/capacity",
		"/storage/path/status",
		"/storage/path/migrate",
		"/storage/path/list",
		"/storage/path/mkdir",
		"/storage/path/partitions",
>>>>>>> 8e553490
		"/storage/upload",
		"/storage/files",
		"/storage/files/list",
		"/storage/upload/init",
		"/storage/upload/recvcontract",
		"/storage/upload/status",
		"/storage/upload/repair",
		"/storage/upload/getcontractbatch",
		"/storage/upload/signcontractbatch",
		"/storage/upload/getunsigned",
		"/storage/upload/sign",
		"/storage/announce",
		"/storage/info",
		"/storage/hosts",
		"/storage/hosts/sync",
		"/storage/hosts/info",
		"/storage/challenge",
		"/storage/challenge/request",
		"/storage/challenge/response",
		"/storage/dcrepair",
		"/storage/dcrepair/request",
		"/storage/dcrepair/response",
		"/storage/stats",
		"/storage/stats/info",
		"/storage/stats/sync",
		"/storage/stats/list",
		"/storage/contracts",
		"/storage/contracts/list",
		"/storage/contracts/stat",
		"/storage/contracts/sync",
		"/metadata",
		"/metadata/add",
		"/metadata/rm",
		"/guard",
		"/guard/test",
		"/guard/test/send-challenges",
		"/wallet",
		"/wallet/generate_key",
		"/wallet/balance",
		"/wallet/withdraw",
		"/wallet/deposit",
		"/wallet/keys",
		"/wallet/password",
		"/wallet/transactions",
		"/wallet/transfer",
		"/wallet/import",
		"/wallet/discovery",
		"/wallet/validate_password",
		"/wallet/init",
		"/tron",
		"/tron/prepare",
		"/tron/send",
		"/tron/status",
	}

	cmdSet := make(map[string]struct{})
	collectPaths("", Root, cmdSet)

	for _, path := range list {
		if _, ok := cmdSet[path]; !ok {
			t.Errorf("%q not in result", path)
		} else {
			delete(cmdSet, path)
		}
	}

	for path := range cmdSet {
		t.Errorf("%q in result but shouldn't be", path)
	}

	for _, path := range list {
		path = path[1:] // remove leading slash
		split := strings.Split(path, "/")
		sub, err := Root.Get(split)
		if err != nil {
			t.Errorf("error getting subcommand %q: %v", path, err)
		} else if sub == nil {
			t.Errorf("subcommand %q is nil even though there was no error", path)
		}
	}
}<|MERGE_RESOLUTION|>--- conflicted
+++ resolved
@@ -226,17 +226,14 @@
 		"/cid/hashes",
 		"/storage",
 		"/storage/path",
-<<<<<<< HEAD
 		"/storage/renew",
 		"/storage/renew/inquiry",
-=======
 		"/storage/path/capacity",
 		"/storage/path/status",
 		"/storage/path/migrate",
 		"/storage/path/list",
 		"/storage/path/mkdir",
 		"/storage/path/partitions",
->>>>>>> 8e553490
 		"/storage/upload",
 		"/storage/files",
 		"/storage/files/list",
