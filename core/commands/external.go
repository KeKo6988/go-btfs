package commands

import (
	"bytes"
	"fmt"
	"io"
	"os"
	"os/exec"
	"strings"

<<<<<<< HEAD
	cmds "github.com/TRON-US/go-btfs-cmds"
=======
	cmds "github.com/ipfs/go-ipfs-cmds"
>>>>>>> 8431e2e8
)

func ExternalBinary(instructions string) *cmds.Command {
	return &cmds.Command{
		Arguments: []cmds.Argument{
			cmds.StringArg("args", false, true, "Arguments for subcommand."),
		},
		External: true,
		Run: func(req *cmds.Request, res cmds.ResponseEmitter, env cmds.Environment) error {
			binname := strings.Join(append([]string{"ipfs"}, req.Path...), "-")
			_, err := exec.LookPath(binname)
			if err != nil {
				// special case for '--help' on uninstalled binaries.
				for _, arg := range req.Arguments {
					if arg == "--help" || arg == "-h" {
						buf := new(bytes.Buffer)
						fmt.Fprintf(buf, "%s is an 'external' command.\n", binname)
						fmt.Fprintf(buf, "It does not currently appear to be installed.\n")
<<<<<<< HEAD
						fmt.Fprintf(buf, "Please refer to the btfs documentation for instructions.\n")
=======
						fmt.Fprintf(buf, "%s\n", instructions)
>>>>>>> 8431e2e8
						return res.Emit(buf)
					}
				}

				return fmt.Errorf("%s not installed", binname)
			}

			r, w := io.Pipe()

			cmd := exec.Command(binname, req.Arguments...)

			// TODO: make commands lib be able to pass stdin through daemon
			//cmd.Stdin = req.Stdin()
			cmd.Stdin = io.LimitReader(nil, 0)
			cmd.Stdout = w
			cmd.Stderr = w

			// setup env of child program
			osenv := os.Environ()

			cmd.Env = osenv

			err = cmd.Start()
			if err != nil {
				return fmt.Errorf("failed to start subcommand: %s", err)
			}

			errC := make(chan error)

			go func() {
				var err error
				defer func() { errC <- err }()
				err = cmd.Wait()
				w.Close()
			}()

			err = res.Emit(r)
			if err != nil {
				return err
			}

			return <-errC
		},
	}
}<|MERGE_RESOLUTION|>--- conflicted
+++ resolved
@@ -8,11 +8,7 @@
 	"os/exec"
 	"strings"
 
-<<<<<<< HEAD
 	cmds "github.com/TRON-US/go-btfs-cmds"
-=======
-	cmds "github.com/ipfs/go-ipfs-cmds"
->>>>>>> 8431e2e8
 )
 
 func ExternalBinary(instructions string) *cmds.Command {
@@ -22,7 +18,7 @@
 		},
 		External: true,
 		Run: func(req *cmds.Request, res cmds.ResponseEmitter, env cmds.Environment) error {
-			binname := strings.Join(append([]string{"ipfs"}, req.Path...), "-")
+			binname := strings.Join(append([]string{"btfs"}, req.Path...), "-")
 			_, err := exec.LookPath(binname)
 			if err != nil {
 				// special case for '--help' on uninstalled binaries.
@@ -31,11 +27,7 @@
 						buf := new(bytes.Buffer)
 						fmt.Fprintf(buf, "%s is an 'external' command.\n", binname)
 						fmt.Fprintf(buf, "It does not currently appear to be installed.\n")
-<<<<<<< HEAD
-						fmt.Fprintf(buf, "Please refer to the btfs documentation for instructions.\n")
-=======
-						fmt.Fprintf(buf, "%s\n", instructions)
->>>>>>> 8431e2e8
+						fmt.Fprintf(buf, "Please refer to the btfs documentation for additional instructions.\n")
 						return res.Emit(buf)
 					}
 				}
