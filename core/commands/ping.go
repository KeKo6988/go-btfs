--- conflicted
+++ resolved
@@ -10,11 +10,7 @@
 
 	"github.com/TRON-US/go-btfs/core/commands/cmdenv"
 
-<<<<<<< HEAD
 	cmds "github.com/TRON-US/go-btfs-cmds"
-=======
-	cmds "github.com/ipfs/go-ipfs-cmds"
->>>>>>> 8431e2e8
 	peer "github.com/libp2p/go-libp2p-core/peer"
 	pstore "github.com/libp2p/go-libp2p-core/peerstore"
 	ping "github.com/libp2p/go-libp2p/p2p/protocol/ping"
@@ -38,11 +34,7 @@
 
 var PingCmd = &cmds.Command{
 	Helptext: cmds.HelpText{
-<<<<<<< HEAD
 		Tagline: "Send echo request packets to BTFS hosts.",
-=======
-		Tagline: "Send echo request packets to IPFS hosts.",
->>>>>>> 8431e2e8
 		ShortDescription: `
 'btfs ping' is a tool to test sending data to other nodes. It finds nodes
 via the routing system, sends pings, waits for pongs, and prints out round-
