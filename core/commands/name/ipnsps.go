package name

import (
	"fmt"
	"io"
	"strings"

<<<<<<< HEAD
	"github.com/TRON-US/go-btfs-cmds"
	"github.com/TRON-US/go-btfs/core/commands/cmdenv"
=======
	"github.com/ipfs/go-ipfs-cmds"
	"github.com/ipfs/go-ipfs/core/commands/cmdenv"
>>>>>>> 8431e2e8
	"github.com/libp2p/go-libp2p-core/peer"
	"github.com/libp2p/go-libp2p-record"
)

type ipnsPubsubState struct {
	Enabled bool
}

type ipnsPubsubCancel struct {
	Canceled bool
}

type stringList struct {
	Strings []string
}

// IpnsPubsubCmd is the subcommand that allows us to manage the IPNS pubsub system
var IpnsPubsubCmd = &cmds.Command{
	Helptext: cmds.HelpText{
<<<<<<< HEAD
		Tagline: "BTNS pubsub management",
=======
		Tagline: "IPNS pubsub management",
>>>>>>> 8431e2e8
		ShortDescription: `
Manage and inspect the state of the BTNS pubsub resolver.

Note: this command is experimental and subject to change as the system is refined
`,
	},
	Subcommands: map[string]*cmds.Command{
		"state":  ipnspsStateCmd,
		"subs":   ipnspsSubsCmd,
		"cancel": ipnspsCancelCmd,
	},
}

var ipnspsStateCmd = &cmds.Command{
	Helptext: cmds.HelpText{
<<<<<<< HEAD
		Tagline: "Query the state of BTNS pubsub",
=======
		Tagline: "Query the state of IPNS pubsub",
>>>>>>> 8431e2e8
	},
	Run: func(req *cmds.Request, res cmds.ResponseEmitter, env cmds.Environment) error {
		n, err := cmdenv.GetNode(env)
		if err != nil {
			return err
		}

		return cmds.EmitOnce(res, &ipnsPubsubState{n.PSRouter != nil})
	},
	Type: ipnsPubsubState{},
	Encoders: cmds.EncoderMap{
		cmds.Text: cmds.MakeTypedEncoder(func(req *cmds.Request, w io.Writer, ips *ipnsPubsubState) error {
			var state string
			if ips.Enabled {
				state = "enabled"
			} else {
				state = "disabled"
			}

			_, err := fmt.Fprintln(w, state)
			return err
		}),
	},
}

var ipnspsSubsCmd = &cmds.Command{
	Helptext: cmds.HelpText{
		Tagline: "Show current name subscriptions",
	},
	Run: func(req *cmds.Request, res cmds.ResponseEmitter, env cmds.Environment) error {
		n, err := cmdenv.GetNode(env)
		if err != nil {
			return err
		}

		if n.PSRouter == nil {
<<<<<<< HEAD
			return cmds.Errorf(cmds.ErrClient, "BTNS pubsub subsystem is not enabled")
=======
			return cmds.Errorf(cmds.ErrClient, "IPNS pubsub subsystem is not enabled")
>>>>>>> 8431e2e8
		}
		var paths []string
		for _, key := range n.PSRouter.GetSubscriptions() {
			ns, k, err := record.SplitKey(key)
			if err != nil || ns != "btns" {
				// Not necessarily an error.
				continue
			}
			pid, err := peer.IDFromString(k)
			if err != nil {
				log.Errorf("btns key not a valid peer ID: %s", err)
				continue
			}
<<<<<<< HEAD
			paths = append(paths, "/btns/"+peer.IDB58Encode(pid))
=======
			paths = append(paths, "/ipns/"+peer.Encode(pid))
>>>>>>> 8431e2e8
		}

		return cmds.EmitOnce(res, &stringList{paths})
	},
	Type: stringList{},
	Encoders: cmds.EncoderMap{
		cmds.Text: stringListEncoder(),
	},
}

var ipnspsCancelCmd = &cmds.Command{
	Helptext: cmds.HelpText{
		Tagline: "Cancel a name subscription",
	},
	Run: func(req *cmds.Request, res cmds.ResponseEmitter, env cmds.Environment) error {
		n, err := cmdenv.GetNode(env)
		if err != nil {
			return err
		}

		if n.PSRouter == nil {
<<<<<<< HEAD
			return cmds.Errorf(cmds.ErrClient, "BTNS pubsub subsystem is not enabled")
		}

		name := req.Arguments[0]
		name = strings.TrimPrefix(name, "/btns/")
		pid, err := peer.IDB58Decode(name)
=======
			return cmds.Errorf(cmds.ErrClient, "IPNS pubsub subsystem is not enabled")
		}

		name := req.Arguments[0]
		name = strings.TrimPrefix(name, "/ipns/")
		pid, err := peer.Decode(name)
>>>>>>> 8431e2e8
		if err != nil {
			return cmds.Errorf(cmds.ErrClient, err.Error())
		}

		ok, err := n.PSRouter.Cancel("/btns/" + string(pid))
		if err != nil {
			return err
		}
		return cmds.EmitOnce(res, &ipnsPubsubCancel{ok})
	},
	Arguments: []cmds.Argument{
		cmds.StringArg("name", true, false, "Name to cancel the subscription for."),
	},
	Type: ipnsPubsubCancel{},
	Encoders: cmds.EncoderMap{
		cmds.Text: cmds.MakeTypedEncoder(func(req *cmds.Request, w io.Writer, ipc *ipnsPubsubCancel) error {
			var state string
			if ipc.Canceled {
				state = "canceled"
			} else {
				state = "no subscription"
			}

			_, err := fmt.Fprintln(w, state)
			return err
		}),
	},
}

func stringListEncoder() cmds.EncoderFunc {
	return cmds.MakeTypedEncoder(func(req *cmds.Request, w io.Writer, list *stringList) error {
		for _, s := range list.Strings {
			_, err := fmt.Fprintln(w, s)
			if err != nil {
				return err
			}
		}

		return nil
	})
}<|MERGE_RESOLUTION|>--- conflicted
+++ resolved
@@ -5,13 +5,9 @@
 	"io"
 	"strings"
 
-<<<<<<< HEAD
+	"github.com/TRON-US/go-btfs/core/commands/cmdenv"
+
 	"github.com/TRON-US/go-btfs-cmds"
-	"github.com/TRON-US/go-btfs/core/commands/cmdenv"
-=======
-	"github.com/ipfs/go-ipfs-cmds"
-	"github.com/ipfs/go-ipfs/core/commands/cmdenv"
->>>>>>> 8431e2e8
 	"github.com/libp2p/go-libp2p-core/peer"
 	"github.com/libp2p/go-libp2p-record"
 )
@@ -31,11 +27,7 @@
 // IpnsPubsubCmd is the subcommand that allows us to manage the IPNS pubsub system
 var IpnsPubsubCmd = &cmds.Command{
 	Helptext: cmds.HelpText{
-<<<<<<< HEAD
 		Tagline: "BTNS pubsub management",
-=======
-		Tagline: "IPNS pubsub management",
->>>>>>> 8431e2e8
 		ShortDescription: `
 Manage and inspect the state of the BTNS pubsub resolver.
 
@@ -51,11 +43,7 @@
 
 var ipnspsStateCmd = &cmds.Command{
 	Helptext: cmds.HelpText{
-<<<<<<< HEAD
 		Tagline: "Query the state of BTNS pubsub",
-=======
-		Tagline: "Query the state of IPNS pubsub",
->>>>>>> 8431e2e8
 	},
 	Run: func(req *cmds.Request, res cmds.ResponseEmitter, env cmds.Environment) error {
 		n, err := cmdenv.GetNode(env)
@@ -92,11 +80,7 @@
 		}
 
 		if n.PSRouter == nil {
-<<<<<<< HEAD
 			return cmds.Errorf(cmds.ErrClient, "BTNS pubsub subsystem is not enabled")
-=======
-			return cmds.Errorf(cmds.ErrClient, "IPNS pubsub subsystem is not enabled")
->>>>>>> 8431e2e8
 		}
 		var paths []string
 		for _, key := range n.PSRouter.GetSubscriptions() {
@@ -110,11 +94,7 @@
 				log.Errorf("btns key not a valid peer ID: %s", err)
 				continue
 			}
-<<<<<<< HEAD
-			paths = append(paths, "/btns/"+peer.IDB58Encode(pid))
-=======
-			paths = append(paths, "/ipns/"+peer.Encode(pid))
->>>>>>> 8431e2e8
+			paths = append(paths, "/btns/"+peer.Encode(pid))
 		}
 
 		return cmds.EmitOnce(res, &stringList{paths})
@@ -136,21 +116,12 @@
 		}
 
 		if n.PSRouter == nil {
-<<<<<<< HEAD
 			return cmds.Errorf(cmds.ErrClient, "BTNS pubsub subsystem is not enabled")
 		}
 
 		name := req.Arguments[0]
 		name = strings.TrimPrefix(name, "/btns/")
-		pid, err := peer.IDB58Decode(name)
-=======
-			return cmds.Errorf(cmds.ErrClient, "IPNS pubsub subsystem is not enabled")
-		}
-
-		name := req.Arguments[0]
-		name = strings.TrimPrefix(name, "/ipns/")
 		pid, err := peer.Decode(name)
->>>>>>> 8431e2e8
 		if err != nil {
 			return cmds.Errorf(cmds.ErrClient, err.Error())
 		}
