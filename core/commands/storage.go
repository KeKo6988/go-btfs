package commands

import (
	"compress/gzip"
	"context"
	"encoding/json"
	"fmt"
	"github.com/TRON-US/go-btfs/core/guard"
	"github.com/gogo/protobuf/proto"
	guardPb "github.com/tron-us/go-btfs-common/protos/guard"
	"strconv"
	"strings"
	"time"

	"github.com/TRON-US/go-btfs/core"
	"github.com/TRON-US/go-btfs/core/commands/cmdenv"
	"github.com/TRON-US/go-btfs/core/commands/storage"
	"github.com/TRON-US/go-btfs/core/corehttp/remote"
	"github.com/TRON-US/go-btfs/core/escrow"
	"github.com/TRON-US/go-btfs/core/hub"
<<<<<<< HEAD
	escrowPb "github.com/tron-us/go-btfs-common/protos/escrow"
=======
>>>>>>> 6e7b5edd

	cmds "github.com/TRON-US/go-btfs-cmds"
	config "github.com/TRON-US/go-btfs-config"
	coreiface "github.com/TRON-US/interface-go-btfs-core"
	"github.com/TRON-US/interface-go-btfs-core/path"
<<<<<<< HEAD
=======
	"github.com/tron-us/go-btfs-common/crypto"
	"github.com/tron-us/go-btfs-common/info"
	escrowpb "github.com/tron-us/go-btfs-common/protos/escrow"
	hubpb "github.com/tron-us/go-btfs-common/protos/hub"
	ledgerpb "github.com/tron-us/go-btfs-common/protos/ledger"

	"github.com/gogo/protobuf/proto"
>>>>>>> 6e7b5edd
	cidlib "github.com/ipfs/go-cid"
	ds "github.com/ipfs/go-datastore"
	"github.com/libp2p/go-libp2p-core/peer"
	ma "github.com/multiformats/go-multiaddr"
)

const (
	leafHashOptionName            = "leaf-hash"
	uploadPriceOptionName         = "price"
	replicationFactorOptionName   = "replication-factor"
	hostSelectModeOptionName      = "host-select-mode"
	hostSelectionOptionName       = "host-selection"
	hostInfoModeOptionName        = "host-info-mode"
	hostSyncModeOptionName        = "host-sync-mode"
	hostStoragePriceOptionName    = "host-storage-price"
	hostBandwidthPriceOptionName  = "host-bandwidth-price"
	hostCollateralPriceOptionName = "host-collateral-price"
	hostBandwidthLimitOptionName  = "host-bandwidth-limit"
	hostStorageTimeMinOptionName  = "host-storage-time-min"
	testOnlyOptionName            = "host-search-local"

	defaultRepFactor = 3

	// retry limit
	RetryLimit = 3
	FailLimit  = 3
)

// TODO: get/set the value from/in go-btfs-common
var HostPriceLowBoundary = int64(10)

var StorageCmd = &cmds.Command{
	Helptext: cmds.HelpText{
		Tagline: "Interact with storage services on BTFS.",
		ShortDescription: `
Storage services include client upload operations, host storage operations,
host information sync/display operations, and BTT payment-related routines.`,
	},
	Subcommands: map[string]*cmds.Command{
		"upload":   storageUploadCmd,
		"hosts":    storageHostsCmd,
		"info":     storageInfoCmd,
		"announce": storageAnnounceCmd,
	},
}

var storageUploadCmd = &cmds.Command{
	Helptext: cmds.HelpText{
		Tagline: "Store files on BTFS network nodes through BTT payment.",
		ShortDescription: `
By default, BTFS will select hosts based on overall score according to current client's environment.
To upload a file, <file-hash> must refer to a reed-solomon encoded file.

To create a reed-solomon encoded file from a normal file:

    $ btfs add --chunker=reed-solomon <file>
    added <file-hash> <file>

Run command to upload:

    $ btfs storage upload <file-hash>

To customly upload and store a file on specific hosts:
    Use -m with 'custom' mode, and put host identifiers in -s, with multiple hosts separated by ','.

    # Upload a file to a set of hosts
    # Total # of hosts must match # of shards in the first DAG level of root file hash
    $ btfs storage upload <file-hash> -m=custom -s=<host_address1>,<host_address2>

    # Upload specific chunks to a set of hosts
    # Total # of hosts must match # of chunks given
    $ btfs storage upload <chunk-hash1> <chunk-hash2> -l -m=custom -s=<host_address1>,<host_address2>

Receive proofs as collateral evidence after selected nodes agree to store the file.`,
	},
	Subcommands: map[string]*cmds.Command{
		"init":         storageUploadInitCmd,
		"reqc":         storageUploadRequestChallengeCmd,
		"respc":        storageUploadResponseChallengeCmd,
		"recvcontract": storageUploadRecvContractCmd,
		"status":       storageUploadStatusCmd,
		"proof":        storageUploadProofCmd,
	},
	Arguments: []cmds.Argument{
		cmds.StringArg("file-hash", true, true, "Add hash of file to upload.").EnableStdin(),
	},
	Options: []cmds.Option{
		cmds.BoolOption(leafHashOptionName, "l", "Flag to specify given hash(es) is leaf hash(es).").WithDefault(false),
		cmds.Int64Option(uploadPriceOptionName, "p", "Max price per GB of storage in BTT."),
		cmds.Int64Option(replicationFactorOptionName, "r", "Replication factor for the file with erasure coding built-in.").WithDefault(defaultRepFactor),
		cmds.StringOption(hostSelectModeOptionName, "m", "Based on mode to select the host and upload automatically.").WithDefault(storage.HostModeDefault),
		cmds.StringOption(hostSelectionOptionName, "s", "Use only these selected hosts in order on 'custom' mode. Use ',' as delimiter."),
		cmds.BoolOption(testOnlyOptionName, "t", "Enable host search under all domains 0.0.0.0 (useful for local test).").WithDefault(true),
	},
	RunTimeout: 5 * time.Minute, // TODO: handle large file uploads?
	Run: func(req *cmds.Request, res cmds.ResponseEmitter, env cmds.Environment) error {
		// get config settings
		cfg, err := cmdenv.GetConfig(env)
		if err != nil {
			return err
		}
		if !cfg.Experimental.StorageClientEnabled {
			return fmt.Errorf("storage client api not enabled")
		}
		// get node
		n, err := cmdenv.GetNode(env)
		if err != nil {
			return err
		}
		// get core api
		api, err := cmdenv.GetApi(env, req)
		if err != nil {
			return err
		}
		// check file hash
		var (
			chunkHashes []string
			rootHash    cidlib.Cid
		)
		lf, _ := req.Options[leafHashOptionName].(bool)
		if lf == false {
			if len(req.Arguments) != 1 {
				return fmt.Errorf("need one and only one root file hash")
			}
			// get leaf hashes
			hashStr := req.Arguments[0]
			// convert to cid
			rootHash, err = cidlib.Parse(hashStr)
			if err != nil {
				return err
			}
			hashes, err := storage.CheckAndGetReedSolomonShardHashes(req.Context, n, api, rootHash)
			if err != nil {
				return err
			}
			for _, h := range hashes {
				chunkHashes = append(chunkHashes, h.String())
			}
		} else {
			rootHash = cidlib.Undef
			chunkHashes = req.Arguments
		}
		// start new session
		sm := storage.GlobalSession
		ssID, err := storage.NewSessionID()
		// start new session
		if err != nil {
			return err
		}
		ss := sm.GetOrDefault(ssID, n.Identity)
		ss.SetFileHash(rootHash)
		ss.SetStatus(storage.InitStatus)
		go controlSessionTimeout(ss)

		// get hosts/peers
		var peers []string
		// init retry queue
		retryQueue := storage.NewRetryQueue(int64(len(peers)))
		// set price limit, the price is default when host doesn't provide price
		price, found := req.Options[uploadPriceOptionName].(int64)
		if found && price < HostPriceLowBoundary {
			return fmt.Errorf("price is smaller than minimum setting price")
		}
		if !found {
			price = 10
		}
		mode, _ := req.Options[hostSelectModeOptionName].(string)
		if mode == "custom" {
			// get host list as user specified
			hosts, found := req.Options[hostSelectionOptionName].(string)
			if !found {
				return fmt.Errorf("custom mode needs input host lists")
			}
			peers = strings.Split(hosts, ",")
			if len(peers) != len(chunkHashes) {
				return fmt.Errorf("custom mode hosts length must match chunk hashes length")
			}
			for _, ip := range peers {
				host := &storage.HostNode{
					Identity:   ip,
					RetryTimes: 0,
					FailTimes:  0,
					Price:      price,
				}
				if err := retryQueue.Offer(host); err != nil {
					return err
				}
			}
		} else {
			hosts, err := storage.GetHostsFromDatastore(req.Context, n, mode, len(chunkHashes))
			if err != nil {
				return err
			}
			for _, ni := range hosts {
				// use host askingPrice instead if provided
				if int64(ni.StoragePriceAsk) != HostPriceLowBoundary {
					price = int64(ni.StoragePriceAsk)
				}
				// add host to retry queue
				host := &storage.HostNode{
					Identity:   ni.NodeId,
					RetryTimes: 0,
					FailTimes:  0,
					Price:      price,
				}
				if err := retryQueue.Offer(host); err != nil {
					return err
				}
			}
		}

		// retry queue need to be reused in proof cmd
		ss.SetRetryQueue(retryQueue)

		// add chunks into session
		for _, singleChunk := range chunkHashes {
			ss.GetOrDefault(singleChunk)
		}
		testFlag := req.Options[testOnlyOptionName].(bool)
		go retryMonitor(context.Background(), api, ss, n, ssID, testFlag)

		seRes := &UploadRes{
			ID: ssID,
		}
		return res.Emit(seRes)
	},
	Type: UploadRes{},
}

func controlSessionTimeout(ss *storage.FileContracts) {
	// error is special std flow, will not be counted in here
	// and complete status don't need to wait for signal coming
	for curStatus := 0; curStatus < len(storage.StdSessionStateFlow)-2; {
		select {
		case sessionState := <-ss.SessionStatusChan:
			if sessionState.Succeed {
				curStatus = sessionState.CurrentStep + 1
				ss.SetStatus(curStatus)
			} else {
				// TODO: ADD error info to status
				log.Error(sessionState.Err)
				ss.SetStatus(storage.ErrStatus)
				return
			}
		case <-time.After(storage.StdSessionStateFlow[curStatus].TimeOut):
			ss.SetStatus(storage.ErrStatus)
			// sending each chunk channel with terminate signal if they are in progress
			// otherwise no chunk channel would be there receiving
			for _, chunkInfo := range ss.ShardInfo {
				go func(chunkInfo *storage.Shards) {
					if chunkInfo.GetState() != storage.StdChunkStateFlow[storage.CompleteState].State {
						chunkInfo.RetryChan <- &storage.StepRetryChan{
							Succeed:           false,
							SessionTimeOutErr: fmt.Errorf("session timeout"),
						}
					}
				}(chunkInfo)
			}
			return
		}
	}
}

func retryMonitor(ctx context.Context, api coreiface.CoreAPI, ss *storage.FileContracts, n *core.IpfsNode, ssID string, test bool) {
	retryQueue := ss.GetRetryQueue()
	if retryQueue == nil {
		log.Error("retry queue is nil")
		return
	}

	// loop over each chunk
	shardIndex := 0
	for chunkHash, chunkInfo := range ss.ShardInfo {
		shardIndex++
		go func(chunkHash string, chunkInfo *storage.Shards, shardIndex int) {
			candidateHost, err := getValidHost(ctx, retryQueue, api, n, test)
			if err != nil {
				sendSessionStatusChan(ss.SessionStatusChan, storage.InitStatus, false, err)
				return
			}
			cfg, err := n.Repo.Config()
			if err != nil {
				sendSessionStatusChan(ss.SessionStatusChan, storage.InitStatus, false, err)
				return
			}
			// init escrow Contract
			escrowContract := escrow.NewContract(cfg, chunkHash, n.Identity.Pretty(), candidateHost.Identity, candidateHost.Price)
			halfSignedEscrowContract, err := escrow.SignContractAndMarshal(escrowContract, nil, n.PrivateKey, true)
			if err != nil {
				sendSessionStatusChan(ss.SessionStatusChan, storage.InitStatus, false, err)
				return
			}
			guardContractMeta, err := guard.NewContract(ss, cfg, chunkHash, int32(shardIndex))
			if err != nil {
				sendSessionStatusChan(ss.SessionStatusChan, storage.InitStatus, false, err)
				return
			}
			halfSignGuardContract, err := guard.SignedContractAndMarshal(guardContractMeta, nil, n.PrivateKey, true)
			if err != nil {
				sendSessionStatusChan(ss.SessionStatusChan, storage.InitStatus, false, err)
				return
			}
			// build connection with host, init step, could be error or timeout
			go retryProcess(ctx, api, candidateHost, ss, n, halfSignedEscrowContract, halfSignGuardContract, chunkHash, ssID, test)

			// monitor each steps if error or time out happens, retry
			// TODO: Change steps
			for curState := 0; curState < len(storage.StdChunkStateFlow); {
				select {
				case chunkRes := <-chunkInfo.RetryChan:
					if !chunkRes.Succeed {
						// receiving session time out signal, directly return
						if chunkRes.SessionTimeOutErr != nil {
							log.Error(chunkRes.SessionTimeOutErr)
							return
						}
						// if client itself has some error, no matter how many times it tries,
						// it will fail again, in this case, we don't need retry
						if chunkRes.ClientErr != nil {
							log.Error(chunkRes.ClientErr)
							sendSessionStatusChan(ss.SessionStatusChan, storage.UploadStatus, false, chunkRes.ClientErr)
							return
						}
						// if host error, retry
						if chunkRes.HostErr != nil {
							log.Error(chunkRes.HostErr)
							// increment current host's retry times
							candidateHost.IncrementRetry()
							// if reach retry limit, in retry process will select another host
							// so in channel receiving should also return to 'init'
							curState = storage.InitState
							go retryProcess(ctx, api, candidateHost, ss, n, halfSignedEscrowContract, halfSignGuardContract, chunkHash, ssID, test)
						}
					} else {
						// if success with current state, move on to next
						log.Debug("succeed to pass state ", storage.StdChunkStateFlow[curState].State)
						// upload status change happens when one of the chunks turning from init to upload
						// only the first chunk changing state from init can change session status
						if curState == storage.InitState && ss.CompareAndSwap(storage.InitStatus, storage.UploadStatus) {
							// notice monitor current init status finish and to start calculating upload timeout
							sendSessionStatusChan(ss.SessionStatusChan, storage.InitStatus, true, nil)
						}
						curState = chunkRes.CurrentStep + 1
						if curState <= storage.CompleteState {
							chunkInfo.SetState(curState)
						}
					}
				case <-time.After(storage.StdChunkStateFlow[curState].TimeOut):
					{
						log.Errorf("StartTime Out on %s with state %s", chunkHash, storage.StdChunkStateFlow[curState])
						curState = storage.InitState // reconnect to the host to start over
						candidateHost.IncrementRetry()
						go retryProcess(ctx, api, candidateHost, ss, n, halfSignedEscrowContract, halfSignGuardContract, chunkHash, ssID, test)
					}
				}
			}
		}(chunkHash, chunkInfo, shardIndex)
	}
}

func sendSessionStatusChan(channel chan storage.StatusChan, status int, succeed bool, err error) {
	channel <- storage.StatusChan{
		CurrentStep: status,
		Succeed:     succeed,
		Err:         err,
	}
}

func sendStepStateChan(channel chan *storage.StepRetryChan, state int, succeed bool, clientErr error, hostErr error) {
	channel <- &storage.StepRetryChan{
		CurrentStep: state,
		Succeed:     succeed,
		ClientErr:   clientErr,
		HostErr:     hostErr,
	}
}

func retryProcess(ctx context.Context, api coreiface.CoreAPI, candidateHost *storage.HostNode, ss *storage.FileContracts,
	n *core.IpfsNode, halfSignedEscrowContract []byte, halfSignedGuardContract []byte, chunkHash string, ssID string, test bool) {
	// record chunk info in session
	chunk := ss.GetOrDefault(chunkHash)

	// if candidate host passed in is not valid, fetch next valid one
	if candidateHost == nil || candidateHost.FailTimes >= FailLimit || candidateHost.RetryTimes >= RetryLimit {
		otherValidHost, err := getValidHost(ctx, ss.RetryQueue, api, n, test)
		// either retry queue is empty or something wrong with retry queue
		if err != nil {
			sendStepStateChan(chunk.RetryChan, storage.InitState, false, fmt.Errorf("no host available %v", err), nil)
			return
		}
		candidateHost = otherValidHost
	}

	// parse candidate host's IP and get connected
	_, hostPid, err := ParsePeerParam(candidateHost.Identity)
	if err != nil {
		sendStepStateChan(chunk.RetryChan, storage.InitState, false, err, nil)
		return
	}

	chunk.UpdateChunk(n.Identity, hostPid, candidateHost.Price)
	chunk.SetState(storage.InitState)
	// send over contract
	_, err = p2pCall(n, hostPid, "/storage/upload/init",
		ssID,
		ss.GetFileHash().String(),
		chunkHash,
		strconv.FormatInt(candidateHost.Price, 10),
		halfSignedEscrowContract,
		halfSignedGuardContract)
	// fail to connect with retry
	if err != nil {
		sendStepStateChan(chunk.RetryChan, storage.InitState, false, nil, err)
	} else {
		sendStepStateChan(chunk.RetryChan, storage.InitState, true, nil, nil)
	}
}

// find next available host
func getValidHost(ctx context.Context, retryQueue *storage.RetryQueue, api coreiface.CoreAPI, n *core.IpfsNode, test bool) (*storage.HostNode, error) {
	var candidateHost *storage.HostNode
	for candidateHost == nil {
		if retryQueue.Empty() {
			return nil, fmt.Errorf("retry queue is empty")
		}
		nextHost, err := retryQueue.Poll()
		if err != nil {
			return nil, err
		} else if nextHost.FailTimes >= FailLimit {
			log.Info("Remove Host: ", nextHost)
		} else if nextHost.RetryTimes >= RetryLimit {
			nextHost.IncrementFail()
			err = retryQueue.Offer(nextHost)
			if err != nil {
				return nil, err
			}
		} else {
			// find peer
			pi, err := findPeer(ctx, n, nextHost.Identity)
			if err != nil {
				// it's normal to fail in finding peer,
				// would give host another chance
				nextHost.IncrementFail()
				log.Error(err)
				err = retryQueue.Offer(nextHost)
				if err != nil {
					return nil, err
				}
				continue
			}
			if err := api.Swarm().Connect(ctx, *pi); err != nil {
				// force connect again
				if err := api.Swarm().Connect(ctx, *pi); err != nil {
					var errTest error
					// in test mode, change the ip to 0.0.0.0
					if test {
						if errTest = changeAddress(pi); errTest == nil {
							errTest = api.Swarm().Connect(ctx, *pi)
						}
					}
					// err can be from change address in test mode or connect again in test mode
					if errTest != nil {
						log.Error(errTest)
						nextHost.IncrementFail()
						err = retryQueue.Offer(nextHost)
						if err != nil {
							return nil, err
						}
						continue
					}
				}
			}
			// if connect successfully, return
			candidateHost = nextHost
		}
	}
	return candidateHost, nil
}

func findPeer(ctx context.Context, n *core.IpfsNode, pid string) (*peer.AddrInfo, error) {
	id, err := peer.IDB58Decode(pid)
	if err != nil {
		return nil, err
	}
	ctx, cancel := context.WithCancel(ctx)
	defer cancel()
	pinfo, err := n.Routing.FindPeer(ctx, id)
	if err != nil {
		return nil, err
	}
	return &pinfo, nil
}

func changeAddress(pinfo *peer.AddrInfo) error {
	parts := ma.Split(pinfo.Addrs[0])
	// change address to 0.0.0.0
	newIP, err := ma.NewMultiaddr("/ip4/0.0.0.0")
	if err != nil {
		return err
	}
	parts[0] = newIP
	newMa := ma.Join(parts[0], parts[1])
	pinfo.Addrs[0] = newMa
	return nil
}

// for client to receive all the half signed contracts
var storageUploadRecvContractCmd = &cmds.Command{
	Helptext: cmds.HelpText{
		Tagline: "For renter client to receive half signed contracts.",
	},
	Arguments: []cmds.Argument{
		cmds.StringArg("escrow-contract", true, false, "Signed Escrow Contract."),
		cmds.StringArg("guard-contract", true, false, "Signed Guard Contract."),
		cmds.StringArg("session-id", true, false, "session ID which render used to store all chunksInfo"),
		cmds.StringArg("chunk-hash", true, false, "Shards the storage node should fetch."),
	},
	Run: func(req *cmds.Request, res cmds.ResponseEmitter, env cmds.Environment) error {
		// receive contracts
		signedContract := []byte(req.Arguments[0])
		guardContractBytes := []byte(req.Arguments[1])
		var guardContract *guardPb.Contract
		err := proto.Unmarshal(guardContractBytes, guardContract)
		if err != nil {
			return err
		}
		ssID := req.Arguments[2]
		ss, err := storage.GlobalSession.GetSession(ssID)
		if err != nil {
			return err
		}
		chunkHash := req.Arguments[3]

		err = ss.IncrementContract(chunkHash, signedContract, guardContract)
		if err != nil {
			return err
		}
		// TODO: Modify client err return status
		cfg, err := cmdenv.GetConfig(env)
		if err != nil {
			return err
		}
<<<<<<< HEAD
		var contractRequest *escrowPb.EscrowContractRequest
		if ss.GetCompleteContractNum() == len(ss.ShardInfo) {
			contracts, price, err := storage.PrepareContractFromChunk(ss.ShardInfo)
=======
		var contractRequest *escrowpb.EscrowContractRequest

		if ss.GetCompleteContractNum() == len(ss.ChunkInfo) {
			contracts, price, err := storage.PrepareContractFromChunk(ss.ChunkInfo)
>>>>>>> 6e7b5edd
			if err != nil {
				return err
			}
			contractRequest, err = escrow.NewContractRequest(cfg, contracts, price)
			if err != nil {
				log.Error(err)
				return err
			}
			submitContractRes, err := escrow.SubmitContractToEscrow(cfg, contractRequest)
			if err != nil {
				return err
			}
			go payFullToEscrow(submitContractRes, cfg, ss.GetGuardContracts())
		}
		return nil
	},
}

<<<<<<< HEAD
func payFullToEscrow(response *escrowPb.SignedSubmitContractResult, configuration *config.Config, guardContracts []*guardPb.Contract) {
=======
func payFullToEscrow(response *escrowpb.SignedSubmitContractResult, configuration *config.Config) {
>>>>>>> 6e7b5edd
	privKeyStr := configuration.Identity.PrivKey
	payerPrivKey, err := crypto.ToPrivKey(privKeyStr)
	if err != nil {
		log.Error(err)
		return
	}
	payerPubKey := payerPrivKey.GetPublic()
	payinRequest, err := escrow.NewPayinRequest(response, payerPubKey, payerPrivKey)
	if err != nil {
		log.Error(err)
		return
	}
	payinRes, err := escrow.PayInToEscrow(configuration, payinRequest)
	if err != nil {
		log.Error(err)
		return
	}
	// get escrow sig, add them to guard
	sig := payinRes.EscrowSignature
	for _, guardContract := range guardContracts {
		guardContract.EscrowSignature = sig
		guardContract.EscrowSignedTime = time.Now()
		guardContract.LastModifyTime = time.Now()
	}
	// TODO: upload filemeta to guard
	go UploadFileMetaToGuard()
}

// TODO: after upload persist data in leveldb
func UploadFileMetaToGuard() {

}

var storageUploadProofCmd = &cmds.Command{
	Helptext: cmds.HelpText{
		Tagline: "For client to receive collateral proof.",
	},
	Arguments: []cmds.Argument{
		cmds.StringArg("session-id", true, false, "ID for the entire storage upload session."),
		cmds.StringArg("chunk-hash", true, false, "Shards the storage node should fetch."),
	},
	Run: func(req *cmds.Request, res cmds.ResponseEmitter, env cmds.Environment) error {
		ssID := req.Arguments[0]
		ss, err := storage.GlobalSession.GetSession(ssID)
		if err != nil {
			return err
		}
		chunkHash := req.Arguments[1]
		// get info from session
		// previous step should have information with channel id and price
		chunkInfo, err := ss.GetChunk(chunkHash)
		if err != nil {
			if chunkInfo != nil {
				sendStepStateChan(chunkInfo.RetryChan, storage.CompleteState, false, err, nil)
			}
			return err
		}
		ss.UpdateCompleteChunkNum(1)
		sendStepStateChan(chunkInfo.RetryChan, storage.CompleteState, true, nil, nil)

		// check whether all chunk is complete
		if ss.GetCompleteChunks() == len(ss.ShardInfo) {
			// only if all chunks upload success, send the signal to finish current status
			sendSessionStatusChan(ss.SessionStatusChan, storage.UploadStatus, true, nil)
		}
		return nil
	},
}

type UploadRes struct {
	ID string
}

type ChunkRes struct {
	Hash string
	Err  error
}

var storageUploadInitCmd = &cmds.Command{
	Helptext: cmds.HelpText{
		Tagline: "Initialize storage handshake with inquiring client.",
		ShortDescription: `
Storage host opens this endpoint to accept incoming upload/storage requests,
If current host is interested and all validation checks out, host downloads
the chunk and replies back to client for the next challenge step.`,
	},
	Arguments: []cmds.Argument{
		cmds.StringArg("session-id", true, false, "ID for the entire storage upload session."),
		cmds.StringArg("file-hash", true, false, "Root file storage node should fetch (the DAG)."),
		cmds.StringArg("chunk-hash", true, false, "Chunk the storage node should fetch."),
		cmds.StringArg("price", true, false, "Price per GB in BTT for storing this chunk offered by client."),
		cmds.StringArg("escrow-contract", true, false, "Client's initial escrow contract data."),
		cmds.StringArg("guard-contractMeta", true, false, "Client's initial guard contract meta."),
	},
	RunTimeout: 5 * time.Second,
	Run: func(req *cmds.Request, res cmds.ResponseEmitter, env cmds.Environment) error {
		// check flags
		cfg, err := cmdenv.GetConfig(env)
		if err != nil {
			return err
		}
		if !cfg.Experimental.StorageHostEnabled {
			return fmt.Errorf("storage host api not enabled")
		}

		ssID := req.Arguments[0]
		fileHash, err := cidlib.Parse(req.Arguments[1])
		if err != nil {
			return err
		}
		chunkHash := req.Arguments[2]
		price, err := strconv.ParseInt(req.Arguments[3], 10, 64)
		if err != nil {
			return err
		}
		halfSignedEscrowContBytes := req.Arguments[4]
		halfSignedGuardContBytes := req.Arguments[5]
		n, err := cmdenv.GetNode(env)
		if err != nil {
			return err
		}
		pid, ok := remote.GetStreamRequestRemotePeerID(req, n)
		if !ok {
			return fmt.Errorf("fail to get peer ID from request")
		}

		// build session
		sm := storage.GlobalSession
		ss := sm.GetOrDefault(ssID, n.Identity)
		ss.SetFileHash(fileHash)
		ss.SetStatus(storage.InitStatus)
		go controlSessionTimeout(ss)
		chunkInfo := ss.GetOrDefault(chunkHash)
		chunkInfo.UpdateChunk(pid, n.Identity, price)
		chunkInfo.SetState(storage.InitState)

		sendSessionStatusChan(ss.SessionStatusChan, storage.InitStatus, true, nil)
		// review contract and send back to client
		halfSignedEscrowContract, err := escrow.UnmarshalEscrowContract([]byte(halfSignedEscrowContBytes))
		if err != nil {
			return err
		}
		halfSignedGuardContract, err := guard.UnmarshalGuardContract([]byte(halfSignedGuardContBytes))
		if err != nil {
			return err
		}
		escrowContract := halfSignedEscrowContract.GetContract()
		guardContractMeta := halfSignedGuardContract.ContractMeta
		// get render's public key
		payerPubKey, err := pid.ExtractPublicKey()
		if err != nil {
			return err
		}
		ok, err = crypto.Verify(payerPubKey, escrowContract, halfSignedEscrowContract.GetBuyerSignature())
		if !ok || err != nil {
			return fmt.Errorf("can't verify escrow contract")
		}
		ok, err = crypto.Verify(payerPubKey, &guardContractMeta, halfSignedGuardContract.GetRenterSignature())
		if !ok || err != nil {
			return fmt.Errorf("can't verify guard contract")
		}
		go SignContractAndCheckPayment(chunkInfo, chunkHash, ssID, n, pid, req, env, halfSignedEscrowContract, halfSignedGuardContract)
		return nil
	},
}

func SignContractAndCheckPayment(chunkInfo *storage.Shards, chunkHash string, ssID string, n *core.IpfsNode,
	pid peer.ID, req *cmds.Request, env cmds.Environment, escrowSignedContract *escrowPb.SignedEscrowContract, guardSignedContract *guardPb.Contract) {
	// TODO: Check if renter is paid, if so, download file
	//go downloadChunkFromClient(chunkInfo, chunkHash, ssID, n, pid, req, env)
	escrowContract := escrowSignedContract.GetContract()
	guardContractMeta := guardSignedContract.ContractMeta
	// Sign on the contract
	marshaledSignedEscrowContract, err := escrow.SignContractAndMarshal(escrowContract, escrowSignedContract, n.PrivateKey, false)
	if err != nil {
		log.Error(err)
		return
	}
	marshaledSignedGuardContract, err := guard.SignedContractAndMarshal(&guardContractMeta, guardSignedContract, n.PrivateKey, false)
	if err != nil {
		log.Error(err)
		return
	}
	_, err = p2pCall(n, pid, "/storage/upload/recvcontract", marshaledSignedEscrowContract, marshaledSignedGuardContract, ssID, chunkHash)
	if err != nil {
		log.Error(err)
		return
	}
	// TODO: download file from client
	go downloadChunkFromClient(chunkInfo, chunkHash, ssID, n, pid, req, env)
}

// call escrow service to check if payment is received or not
func periodicallyCheckPaymentFromClient() {
	var isReceivedWithTimeOut bool
	// TODO: isReceivedWithTimeOut := escrow.pay()
	if !isReceivedWithTimeOut {
		//TODO: delete file
	}
}

func downloadChunkFromClient(chunkInfo *storage.Shards, chunkHash string, ssID string, n *core.IpfsNode, pid peer.ID, req *cmds.Request, env cmds.Environment) {
	sm := storage.GlobalSession
	ss := sm.GetOrDefault(ssID, n.Identity)

	chunkInfo.SetState(storage.UploadState)
	api, err := cmdenv.GetApi(env, req)
	if err != nil {
		log.Error(err)
		sendSessionStatusChan(ss.SessionStatusChan, storage.UploadStatus, false, err)
		storage.GlobalSession.Remove(ssID, chunkHash)
		return
	}
	p := path.New(chunkHash)
	file, err := api.Unixfs().Get(context.Background(), p, false)
	if err != nil {
		log.Error(err)
		sendSessionStatusChan(ss.SessionStatusChan, storage.UploadStatus, false, err)
		storage.GlobalSession.Remove(ssID, chunkHash)
		return
	}
	_, err = fileArchive(file, p.String(), false, gzip.NoCompression)
	if err != nil {
		log.Error(err)
		sendSessionStatusChan(ss.SessionStatusChan, storage.UploadStatus, false, err)
		storage.GlobalSession.Remove(ssID, chunkHash)
		return
	}

	// RemoteCall(user, hash) to api/v0/storage/upload/reqc to get chid and ch
	chunkInfo.SetState(storage.ChallengeState)
}

<<<<<<< HEAD
//func solveChallenge(chunkInfo *storage.Shards, chunkHash string, ssID string, resBytes []byte, n *core.IpfsNode, pid peer.ID, api coreiface.CoreAPI, req *cmds.Request) {
//	sm := storage.GlobalSession
//	ss := sm.GetOrDefault(ssID)
//
//	// get challenge object from params
//	r := ChallengeRes{}
//	if err := json.Unmarshal(resBytes, &r); err != nil {
//		log.Error(err)
//		sendSessionStatusChan(ss.SessionStatusChan, storage.UploadStatus, false, err)
//		storage.GlobalSession.Remove(ssID, chunkHash)
//		return
//	}
//	// find chunk hash cid
//	chunkCid, err := cidlib.Parse(chunkHash)
//	if err != nil {
//		log.Error(err)
//		sendSessionStatusChan(ss.SessionStatusChan, storage.UploadStatus, false, err)
//		storage.GlobalSession.Remove(ssID, chunkHash)
//		return
//	}
//	// compute challenge on host
//	chunkInfo.SetState(storage.SolveState)
//	sc, err := storage.NewStorageChallengeResponse(context.Background(), n, api, ss.GetFileHash(), chunkCid, r.ID)
//	if err != nil {
//		log.Error(err)
//		sendSessionStatusChan(ss.SessionStatusChan, storage.UploadStatus, false, err)
//		storage.GlobalSession.Remove(ssID, chunkHash)
//		return
//	}
//	if err := sc.SolveChallenge(r.ChunkIndex, r.Nonce); err != nil {
//		log.Error(err)
//		sendSessionStatusChan(ss.SessionStatusChan, storage.UploadStatus, false, err)
//		storage.GlobalSession.Remove(ssID, chunkHash)
//		return
//	}
//	// update session to store challenge info there
//	chunkInfo.UpdateChallenge(sc)
//
//	// RemoteCall(user, CHID, CHR) to get signedPayment
//	chunkInfo.SetState(storage.VerifyState)
//}
=======
func completePayment(chunkInfo *storage.Chunk, chunkHash string, ssID string, resBytes []byte, n *core.IpfsNode, pid peer.ID) {
	sm := storage.GlobalSession
	ss := sm.GetOrDefault(ssID)

	payment := PaymentRes{}
	if err := json.Unmarshal(resBytes, &payment); err != nil {
		log.Error(err)
		sendSessionStatusChan(ss.SessionStatusChan, storage.UploadStatus, false, err)
		storage.GlobalSession.Remove(ssID, chunkHash)
		return
	}
	var halfSignedChannelState ledgerpb.SignedChannelState
	err := proto.Unmarshal(payment.SignedPayment, &halfSignedChannelState)
	if err != nil {
		log.Error(err)
		sendSessionStatusChan(ss.SessionStatusChan, storage.UploadStatus, false, err)
		storage.GlobalSession.Remove(ssID, chunkHash)
		return
	}

	chunkInfo.SetState(storage.CompleteState)
	_, err = p2pCall(n, pid, "/storage/upload/proof", "proof", ssID, chunkHash)
	if err != nil {
		log.Error(err)
		sendSessionStatusChan(ss.SessionStatusChan, storage.UploadStatus, false, err)
		return
	}
	sendSessionStatusChan(ss.SessionStatusChan, storage.UploadStatus, true, nil)
}
>>>>>>> 6e7b5edd

type ChallengeRes struct {
	ID         string
	ChunkIndex int
	Nonce      string
}

// TODO: refactor the code for guard to use
var storageUploadRequestChallengeCmd = &cmds.Command{
	Helptext: cmds.HelpText{
		Tagline: "Request for a client challenge from storage host.",
		ShortDescription: `
Client opens this endpoint for interested hosts to ask for a challenge.
A challenge contains a random file chunk hash and a nonce for hosts to hash
the contents and nonce together to produce a final challenge response.`,
	},
	Arguments: []cmds.Argument{
		cmds.StringArg("session-id", true, false, "ID for the entire storage upload session."),
		cmds.StringArg("chunk-hash", true, false, "Shards the storage node should fetch."),
	},
	RunTimeout: 3 * time.Second,
	Run: func(req *cmds.Request, res cmds.ResponseEmitter, env cmds.Environment) error {
		ssID := req.Arguments[0]
		ss, err := storage.GlobalSession.GetSession(ssID)
		if err != nil {
			return err
		}
		chunkHash := req.Arguments[1]
		// previous step should have information with channel id and price
		chunkInfo, err := ss.GetChunk(chunkHash)
		if err != nil {
			return err
		}
		// if client receive this call, means at least finish upload state
		sendStepStateChan(chunkInfo.RetryChan, storage.UploadState, true, nil, nil)

		cfg, err := cmdenv.GetConfig(env)
		if err != nil {
			sendStepStateChan(chunkInfo.RetryChan, storage.ChallengeState, false, err, nil)
			return err
		}
		if !cfg.Experimental.StorageClientEnabled {
			err := fmt.Errorf("storage client api not enabled")
			sendStepStateChan(chunkInfo.RetryChan, storage.ChallengeState, false, err, nil)
			return err
		}

		n, err := cmdenv.GetNode(env)
		if err != nil {
			sendStepStateChan(chunkInfo.RetryChan, storage.ChallengeState, false, err, nil)
			return err
		}
		api, err := cmdenv.GetApi(env, req)
		if err != nil {
			sendStepStateChan(chunkInfo.RetryChan, storage.ChallengeState, false, err, nil)
			return err
		}
		cid, err := cidlib.Parse(chunkHash)
		if err != nil {
			sendStepStateChan(chunkInfo.RetryChan, storage.ChallengeState, false, err, nil)
			return err
		}

		// when multi-process talking to multiple hosts, different cids can only generate one storage challenge,
		// and stored the latest one in session map
		sch, err := chunkInfo.SetChallenge(req.Context, n, api, ss.FileHash, cid)
		if err != nil {
			sendStepStateChan(chunkInfo.RetryChan, storage.ChallengeState, false, err, nil)
			return err
		}
		// challenge state finish, and waits for host to solve challenge
		sendStepStateChan(chunkInfo.RetryChan, storage.ChallengeState, true, nil, nil)

		out := &ChallengeRes{
			ID:         sch.ID,
			ChunkIndex: sch.CIndex,
			Nonce:      sch.Nonce,
		}
		return cmds.EmitOnce(res, out)
	},
	Type: ChallengeRes{},
}

//  TODO: refactor the code for guard to use
var storageUploadResponseChallengeCmd = &cmds.Command{
	Helptext: cmds.HelpText{
		Tagline: "Respond to client challenge from storage host.",
		ShortDescription: `
Client opens this endpoint for interested hosts to respond with a previous
challenge's response. If response is valid, client returns signed payment
signature back to the host to complete payment.`,
	},
	Arguments: []cmds.Argument{
		cmds.StringArg("session-id", true, false, "Shards the storage node should fetch."),
		cmds.StringArg("challenge-hash", true, false, "Challenge response back to uploader."),
		cmds.StringArg("chunk-hash", true, false, "Shards the storage node should fetch."),
	},
	RunTimeout: 3 * time.Second,
	Run: func(req *cmds.Request, res cmds.ResponseEmitter, env cmds.Environment) error {
		ssID := req.Arguments[0]
		ss, err := storage.GlobalSession.GetSession(ssID)
		if err != nil {
			return err
		}

		challengeHash := req.Arguments[1]
		chunkHash := req.Arguments[2]
		// get info from session
		// previous step should have information with channel id and price
		chunkInfo, err := ss.GetChunk(chunkHash)
		if err != nil {
			return err
		}

		// pre-check
		cfg, err := cmdenv.GetConfig(env)
		if err != nil {
			sendStepStateChan(chunkInfo.RetryChan, storage.SolveState, false, err, nil)
			return err
		}
		if !cfg.Experimental.StorageClientEnabled {
			sendStepStateChan(chunkInfo.RetryChan, storage.SolveState, false, err, nil)
			return fmt.Errorf("storage client api not enabled")
		}

		// time out check
		// the time host solved the challenge,
		// is the time we used call challengeTimeOut
		// if client didn't receive succeed state in time,
		// monitor would notice the timeout
		sendStepStateChan(chunkInfo.RetryChan, storage.SolveState, true, nil, nil)
		// verify challenge
		if chunkInfo.Challenge.Hash != challengeHash {
			err := fmt.Errorf("fail to verify challenge")
			sendStepStateChan(chunkInfo.RetryChan, storage.VerifyState, false, nil, err)
			return err
		}
		sendStepStateChan(chunkInfo.RetryChan, storage.VerifyState, true, nil, nil)

		// from client's perspective, prepared payment finished
		// but the actual payment does not.
		// only the complete state timeOut or receiving error means
		// host having trouble with either agreeing on payment or closing channel
		sendStepStateChan(chunkInfo.RetryChan, storage.PaymentState, true, nil, nil)
		r := &PaymentRes{}
		return cmds.EmitOnce(res, r)
	},
	Type: PaymentRes{},
}

type PaymentRes struct {
	SignedPayment []byte
}

func p2pCall(n *core.IpfsNode, pid peer.ID, api string, arg ...interface{}) ([]byte, error) {
	remoteCall := &remote.P2PRemoteCall{
		Node: n,
		ID:   pid,
	}
	return remoteCall.CallGet(api, arg)
}

var storageHostsCmd = &cmds.Command{
	Helptext: cmds.HelpText{
		Tagline: "Interact with information on hosts.",
		ShortDescription: `
Host information is synchronized from btfs-hub and saved in local datastore.`,
	},
	Subcommands: map[string]*cmds.Command{
		"info": storageHostsInfoCmd,
		"sync": storageHostsSyncCmd,
	},
}

var storageHostsInfoCmd = &cmds.Command{
	Helptext: cmds.HelpText{
		Tagline: "Display saved host information.",
		ShortDescription: `
This command displays saved information from btfs-hub under multiple modes.
Each mode ranks hosts based on its criteria and is randomized based on current node location.

Mode options include:
- "score": top overall score
- "geo":   closest location
- "rep":   highest reputation
- "price": lowest price
- "speed": highest transfer speed
- "all":   all existing hosts`,
	},
	Options: []cmds.Option{
		cmds.StringOption(hostInfoModeOptionName, "m", "Hosts info showing mode.").WithDefault(hub.HubModeAll),
	},
	PreRun: func(req *cmds.Request, env cmds.Environment) error {
		cfg, err := cmdenv.GetConfig(env)
		if err != nil {
			return err
		}
		if !cfg.Experimental.StorageClientEnabled {
			return fmt.Errorf("storage client api not enabled")
		}

		mode, _ := req.Options[hostInfoModeOptionName].(string)
		return hub.CheckValidMode(mode)
	},
	Run: func(req *cmds.Request, res cmds.ResponseEmitter, env cmds.Environment) error {
		mode, _ := req.Options[hostInfoModeOptionName].(string)

		n, err := cmdenv.GetNode(env)
		if err != nil {
			return err
		}

		nodes, err := storage.GetHostsFromDatastore(req.Context, n, mode, 0)
		if err != nil {
			return err
		}

		return cmds.EmitOnce(res, &HostInfoRes{nodes})
	},
	Type: HostInfoRes{},
}

type HostInfoRes struct {
	Nodes []*hubpb.Host
}

var storageHostsSyncCmd = &cmds.Command{
	Helptext: cmds.HelpText{
		Tagline: "Synchronize host information from btfs-hub.",
		ShortDescription: `
This command synchronizes information from btfs-hub using multiple modes.
Each mode ranks hosts based on its criteria and is randomized based on current node location.

Mode options include:
- "score": top overall score
- "geo":   closest location
- "rep":   highest reputation
- "price": lowest price
- "speed": highest transfer speed
- "all":   update existing hosts`,
	},
	Options: []cmds.Option{
		cmds.StringOption(hostSyncModeOptionName, "m", "Hosts syncing mode.").WithDefault(hub.HubModeScore),
	},
	PreRun: func(req *cmds.Request, env cmds.Environment) error {
		cfg, err := cmdenv.GetConfig(env)
		if err != nil {
			return err
		}
		if !cfg.Experimental.StorageClientEnabled {
			return fmt.Errorf("storage client api not enabled")
		}

		mode, _ := req.Options[hostSyncModeOptionName].(string)
		return hub.CheckValidMode(mode)
	},
	Run: func(req *cmds.Request, res cmds.ResponseEmitter, env cmds.Environment) error {
		mode, _ := req.Options[hostSyncModeOptionName].(string)

		n, err := cmdenv.GetNode(env)
		if err != nil {
			return err
		}

		return SyncHosts(req.Context, n, mode)
	},
}

func SyncHosts(ctx context.Context, node *core.IpfsNode, mode string) error {
	nodes, err := hub.QueryHub(ctx, node, mode)
	if err != nil {
		return err
	}
	return storage.SaveHostsIntoDatastore(ctx, node, mode, nodes)
}

var storageInfoCmd = &cmds.Command{
	Helptext: cmds.HelpText{
		Tagline: "Show storage host information.",
		ShortDescription: `
This command displays host information synchronized from the BTFS network.
By default it shows local host node information.`,
	},
	Arguments: []cmds.Argument{
		cmds.StringArg("peer-id", false, false, "Peer ID to show storage-related information. Default to self").EnableStdin(),
	},
	Run: func(req *cmds.Request, res cmds.ResponseEmitter, env cmds.Environment) error {
		cfg, err := cmdenv.GetConfig(env)
		if err != nil {
			return err
		}
		if len(req.Arguments) > 0 {
			if !cfg.Experimental.StorageClientEnabled {
				return fmt.Errorf("storage client api not enabled")
			}
			// TODO: Implement syncing other peers' storage info
			return fmt.Errorf("showing other peer's info not supported yet")
		} else if !cfg.Experimental.StorageHostEnabled {
			return fmt.Errorf("storage host api not enabled")
		}

		var peerID string

		n, err := cmdenv.GetNode(env)
		if err != nil {
			return err
		}

		// Default to self
		if len(req.Arguments) > 0 {
			peerID = req.Arguments[0]
		} else {
			peerID = n.Identity.Pretty()
		}

		rds := n.Repo.Datastore()

		b, err := rds.Get(storage.GetHostStorageKey(peerID))
		if err != nil {
			return err
		}

		var ns info.NodeStorage
		err = json.Unmarshal(b, &ns)
		if err != nil {
			return err
		}

		return cmds.EmitOnce(res, &StorageHostInfoRes{
			StoragePrice:    ns.StoragePriceAsk,
			BandwidthPrice:  ns.BandwidthPriceAsk,
			CollateralPrice: ns.CollateralStake,
			BandwidthLimit:  ns.BandwidthLimit,
			StorageTimeMin:  ns.StorageTimeMin,
		})
	},
	Type: StorageHostInfoRes{},
}

type StorageHostInfoRes struct {
	StoragePrice    uint64
	BandwidthPrice  uint64
	CollateralPrice uint64
	BandwidthLimit  float64
	StorageTimeMin  uint64
}

var storageAnnounceCmd = &cmds.Command{
	Helptext: cmds.HelpText{
		Tagline: "Update and announce storage host information.",
		ShortDescription: `
This command updates host information and broadcasts to the BTFS network.`,
	},
	Options: []cmds.Option{
		cmds.Uint64Option(hostStoragePriceOptionName, "s", "Max price per GB of storage in BTT."),
		cmds.Uint64Option(hostBandwidthPriceOptionName, "b", "Max price per MB of bandwidth in BTT."),
		cmds.Uint64Option(hostCollateralPriceOptionName, "cl", "Max collateral stake per hour per GB in BTT."),
		cmds.FloatOption(hostBandwidthLimitOptionName, "l", "Max bandwidth limit per MB/s."),
		cmds.Uint64Option(hostStorageTimeMinOptionName, "d", "Min number of days for storage."),
	},
	Run: func(req *cmds.Request, res cmds.ResponseEmitter, env cmds.Environment) error {
		cfg, err := cmdenv.GetConfig(env)
		if err != nil {
			return err
		}
		if !cfg.Experimental.StorageHostEnabled {
			return fmt.Errorf("storage host api not enabled")
		}

		sp, spFound := req.Options[hostStoragePriceOptionName].(uint64)
		bp, bpFound := req.Options[hostBandwidthPriceOptionName].(uint64)
		cp, cpFound := req.Options[hostCollateralPriceOptionName].(uint64)
		bl, blFound := req.Options[hostBandwidthLimitOptionName].(float64)
		stm, stmFound := req.Options[hostStorageTimeMinOptionName].(uint64)

		n, err := cmdenv.GetNode(env)
		if err != nil {
			return err
		}

		rds := n.Repo.Datastore()

		selfKey := storage.GetHostStorageKey(n.Identity.Pretty())
		b, err := rds.Get(selfKey)
		// If key not found, create new
		if err != nil && err != ds.ErrNotFound {
			return err
		}

		var ns info.NodeStorage
		if err == nil {
			// TODO: Set default values if unset
			err = json.Unmarshal(b, &ns)
			if err != nil {
				return err
			}
		}

		// Update fields if set
		if spFound {
			ns.StoragePriceAsk = sp
		}
		if bpFound {
			ns.BandwidthPriceAsk = bp
		}
		if cpFound {
			ns.CollateralStake = cp
		}
		if blFound {
			ns.BandwidthLimit = bl
		}
		if stmFound {
			ns.StorageTimeMin = stm
		}

		nb, err := json.Marshal(ns)
		if err != nil {
			return err
		}

		err = rds.Put(selfKey, nb)
		if err != nil {
			return err
		}

		return nil
	},
}

type StatusRes struct {
	Status   string
	FileHash string
	Chunks   map[string]*ChunkStatus
}

type ChunkStatus struct {
	Price  int64
	Host   string
	Status string
}

var storageUploadStatusCmd = &cmds.Command{
	Helptext: cmds.HelpText{
		Tagline: "Check storage upload and payment status (From client's perspective).",
		ShortDescription: `
This command print upload and payment status by the time queried.`,
	},
	Arguments: []cmds.Argument{
		cmds.StringArg("session-id", true, false, "ID for the entire storage upload session.").EnableStdin(),
	},
	Run: func(req *cmds.Request, res cmds.ResponseEmitter, env cmds.Environment) error {
		status := &StatusRes{}
		// check and get session info from sessionMap
		ssID := req.Arguments[0]
		ss, err := storage.GlobalSession.GetSession(ssID)
		if err != nil {
			return err
		}

		// check if checking request from host or client
		cfg, err := cmdenv.GetConfig(env)
		if err != nil {
			return err
		}
		if !cfg.Experimental.StorageClientEnabled || !cfg.Experimental.StorageHostEnabled {
			return fmt.Errorf("storage client/host api not enabled")
		}

		// get chunks info from session
		status.Status = ss.GetStatus()
		status.FileHash = ss.GetFileHash().String()
		chunks := make(map[string]*ChunkStatus)
		status.Chunks = chunks
		for hash, info := range ss.ShardInfo {
			c := &ChunkStatus{
				Price:  info.GetPrice(),
				Host:   info.Receiver.String(),
				Status: info.GetState(),
			}
			chunks[hash] = c
		}
		return res.Emit(status)
	},
	Type: StatusRes{},
}<|MERGE_RESOLUTION|>--- conflicted
+++ resolved
@@ -5,9 +5,6 @@
 	"context"
 	"encoding/json"
 	"fmt"
-	"github.com/TRON-US/go-btfs/core/guard"
-	"github.com/gogo/protobuf/proto"
-	guardPb "github.com/tron-us/go-btfs-common/protos/guard"
 	"strconv"
 	"strings"
 	"time"
@@ -17,26 +14,21 @@
 	"github.com/TRON-US/go-btfs/core/commands/storage"
 	"github.com/TRON-US/go-btfs/core/corehttp/remote"
 	"github.com/TRON-US/go-btfs/core/escrow"
+	"github.com/TRON-US/go-btfs/core/guard"
 	"github.com/TRON-US/go-btfs/core/hub"
-<<<<<<< HEAD
-	escrowPb "github.com/tron-us/go-btfs-common/protos/escrow"
-=======
->>>>>>> 6e7b5edd
 
 	cmds "github.com/TRON-US/go-btfs-cmds"
 	config "github.com/TRON-US/go-btfs-config"
 	coreiface "github.com/TRON-US/interface-go-btfs-core"
 	"github.com/TRON-US/interface-go-btfs-core/path"
-<<<<<<< HEAD
-=======
 	"github.com/tron-us/go-btfs-common/crypto"
 	"github.com/tron-us/go-btfs-common/info"
 	escrowpb "github.com/tron-us/go-btfs-common/protos/escrow"
 	hubpb "github.com/tron-us/go-btfs-common/protos/hub"
 	ledgerpb "github.com/tron-us/go-btfs-common/protos/ledger"
+	guardPb "github.com/tron-us/go-btfs-common/protos/guard"
 
 	"github.com/gogo/protobuf/proto"
->>>>>>> 6e7b5edd
 	cidlib "github.com/ipfs/go-cid"
 	ds "github.com/ipfs/go-datastore"
 	"github.com/libp2p/go-libp2p-core/peer"
@@ -579,16 +571,10 @@
 		if err != nil {
 			return err
 		}
-<<<<<<< HEAD
+
 		var contractRequest *escrowPb.EscrowContractRequest
 		if ss.GetCompleteContractNum() == len(ss.ShardInfo) {
 			contracts, price, err := storage.PrepareContractFromChunk(ss.ShardInfo)
-=======
-		var contractRequest *escrowpb.EscrowContractRequest
-
-		if ss.GetCompleteContractNum() == len(ss.ChunkInfo) {
-			contracts, price, err := storage.PrepareContractFromChunk(ss.ChunkInfo)
->>>>>>> 6e7b5edd
 			if err != nil {
 				return err
 			}
@@ -607,11 +593,7 @@
 	},
 }
 
-<<<<<<< HEAD
 func payFullToEscrow(response *escrowPb.SignedSubmitContractResult, configuration *config.Config, guardContracts []*guardPb.Contract) {
-=======
-func payFullToEscrow(response *escrowpb.SignedSubmitContractResult, configuration *config.Config) {
->>>>>>> 6e7b5edd
 	privKeyStr := configuration.Identity.PrivKey
 	payerPrivKey, err := crypto.ToPrivKey(privKeyStr)
 	if err != nil {
@@ -844,80 +826,6 @@
 	// RemoteCall(user, hash) to api/v0/storage/upload/reqc to get chid and ch
 	chunkInfo.SetState(storage.ChallengeState)
 }
-
-<<<<<<< HEAD
-//func solveChallenge(chunkInfo *storage.Shards, chunkHash string, ssID string, resBytes []byte, n *core.IpfsNode, pid peer.ID, api coreiface.CoreAPI, req *cmds.Request) {
-//	sm := storage.GlobalSession
-//	ss := sm.GetOrDefault(ssID)
-//
-//	// get challenge object from params
-//	r := ChallengeRes{}
-//	if err := json.Unmarshal(resBytes, &r); err != nil {
-//		log.Error(err)
-//		sendSessionStatusChan(ss.SessionStatusChan, storage.UploadStatus, false, err)
-//		storage.GlobalSession.Remove(ssID, chunkHash)
-//		return
-//	}
-//	// find chunk hash cid
-//	chunkCid, err := cidlib.Parse(chunkHash)
-//	if err != nil {
-//		log.Error(err)
-//		sendSessionStatusChan(ss.SessionStatusChan, storage.UploadStatus, false, err)
-//		storage.GlobalSession.Remove(ssID, chunkHash)
-//		return
-//	}
-//	// compute challenge on host
-//	chunkInfo.SetState(storage.SolveState)
-//	sc, err := storage.NewStorageChallengeResponse(context.Background(), n, api, ss.GetFileHash(), chunkCid, r.ID)
-//	if err != nil {
-//		log.Error(err)
-//		sendSessionStatusChan(ss.SessionStatusChan, storage.UploadStatus, false, err)
-//		storage.GlobalSession.Remove(ssID, chunkHash)
-//		return
-//	}
-//	if err := sc.SolveChallenge(r.ChunkIndex, r.Nonce); err != nil {
-//		log.Error(err)
-//		sendSessionStatusChan(ss.SessionStatusChan, storage.UploadStatus, false, err)
-//		storage.GlobalSession.Remove(ssID, chunkHash)
-//		return
-//	}
-//	// update session to store challenge info there
-//	chunkInfo.UpdateChallenge(sc)
-//
-//	// RemoteCall(user, CHID, CHR) to get signedPayment
-//	chunkInfo.SetState(storage.VerifyState)
-//}
-=======
-func completePayment(chunkInfo *storage.Chunk, chunkHash string, ssID string, resBytes []byte, n *core.IpfsNode, pid peer.ID) {
-	sm := storage.GlobalSession
-	ss := sm.GetOrDefault(ssID)
-
-	payment := PaymentRes{}
-	if err := json.Unmarshal(resBytes, &payment); err != nil {
-		log.Error(err)
-		sendSessionStatusChan(ss.SessionStatusChan, storage.UploadStatus, false, err)
-		storage.GlobalSession.Remove(ssID, chunkHash)
-		return
-	}
-	var halfSignedChannelState ledgerpb.SignedChannelState
-	err := proto.Unmarshal(payment.SignedPayment, &halfSignedChannelState)
-	if err != nil {
-		log.Error(err)
-		sendSessionStatusChan(ss.SessionStatusChan, storage.UploadStatus, false, err)
-		storage.GlobalSession.Remove(ssID, chunkHash)
-		return
-	}
-
-	chunkInfo.SetState(storage.CompleteState)
-	_, err = p2pCall(n, pid, "/storage/upload/proof", "proof", ssID, chunkHash)
-	if err != nil {
-		log.Error(err)
-		sendSessionStatusChan(ss.SessionStatusChan, storage.UploadStatus, false, err)
-		return
-	}
-	sendSessionStatusChan(ss.SessionStatusChan, storage.UploadStatus, true, nil)
-}
->>>>>>> 6e7b5edd
 
 type ChallengeRes struct {
 	ID         string
