--- conflicted
+++ resolved
@@ -56,11 +56,7 @@
 	CompleteChunks int
 	RetryQueue     *RetryQueue
 
-<<<<<<< HEAD
-	TimeOutChan chan StatusChan
-=======
 	SessionStatusChan chan StatusChan
->>>>>>> 3abeda90
 }
 
 type StatusChan struct {
@@ -86,17 +82,10 @@
 }
 
 type StepRetryChan struct {
-<<<<<<< HEAD
-	CurrentStep int
-	Succeed     bool
-	ClientErr   error
-	HostErr     error
-=======
 	CurrentStep       int
 	Succeed           bool
 	ClientErr         error
 	HostErr           error
->>>>>>> 3abeda90
 	SessionTimeOurErr error
 }
 
@@ -109,11 +98,7 @@
 		TimeOut: 10 * time.Second}
 	StdChunkStateFlow[UploadState] = &FlowControl{
 		State:   "upload",
-<<<<<<< HEAD
-		TimeOut: 5 * time.Second}
-=======
 		TimeOut: 10 * time.Second}
->>>>>>> 3abeda90
 	StdChunkStateFlow[ChallengeState] = &FlowControl{
 		State:   "challenge",
 		TimeOut: 10 * time.Second}
@@ -132,27 +117,15 @@
 	// init session status
 	StdSessionStateFlow[InitStatus] = &FlowControl{
 		State:   "init",
-<<<<<<< HEAD
-		TimeOut: 5 * time.Second}
-=======
 		TimeOut: time.Minute}
->>>>>>> 3abeda90
 	StdSessionStateFlow[UploadStatus] = &FlowControl{
 		State:   "upload",
 		TimeOut: 5 * time.Minute}
 	StdSessionStateFlow[CompleteStatus] = &FlowControl{
-<<<<<<< HEAD
-		State:   "complete",
-		TimeOut: 5 * time.Second}
-	StdSessionStateFlow[ErrStatus] = &FlowControl{
-		State:   "error",
-		}
-=======
 		State: "complete"}
 	StdSessionStateFlow[ErrStatus] = &FlowControl{
 		State: "error",
 	}
->>>>>>> 3abeda90
 }
 
 func (sm *SessionMap) PutSession(ssID string, ss *Session) {
@@ -217,11 +190,7 @@
 	ss.Time = time.Now()
 	ss.Status = "init"
 	ss.ChunkInfo = make(map[string]*Chunk)
-<<<<<<< HEAD
-	ss.TimeOutChan = make(chan StatusChan)
-=======
 	ss.SessionStatusChan = make(chan StatusChan)
->>>>>>> 3abeda90
 }
 
 func (ss *Session) CompareAndSwap(desiredStatus int, targetStatus int) bool {
