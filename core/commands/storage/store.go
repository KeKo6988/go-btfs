package storage

import (
	"github.com/TRON-US/go-btfs/core/commands/storage/announce"
	"github.com/TRON-US/go-btfs/core/commands/storage/challenge"
	"github.com/TRON-US/go-btfs/core/commands/storage/contracts"
	"github.com/TRON-US/go-btfs/core/commands/storage/hosts"
	"github.com/TRON-US/go-btfs/core/commands/storage/info"
	"github.com/TRON-US/go-btfs/core/commands/storage/path"
	"github.com/TRON-US/go-btfs/core/commands/storage/stats"
	"github.com/TRON-US/go-btfs/core/commands/storage/upload/upload"

	cmds "github.com/TRON-US/go-btfs-cmds"
)

var StorageCmd = &cmds.Command{
	Helptext: cmds.HelpText{
		Tagline: "Interact with storage services on BTFS.",
		ShortDescription: `
Storage services include client upload operations, host storage operations,
host information sync/display operations, and BTT payment-related routines.`,
	},
	Subcommands: map[string]*cmds.Command{
		"upload":    upload.StorageUploadCmd,
		"hosts":     hosts.StorageHostsCmd,
		"info":      info.StorageInfoCmd,
		"announce":  announce.StorageAnnounceCmd,
		"challenge": challenge.StorageChallengeCmd,
		"stats":     stats.StorageStatsCmd,
		"contracts": contracts.StorageContractsCmd,
		"path":      path.PathCmd,
<<<<<<< HEAD
		"dcrepair":  upload.StorageDcRepairRouterCmd,
=======
>>>>>>> 1d8b9176
	},
}


<|MERGE_RESOLUTION|>--- conflicted
+++ resolved
@@ -29,11 +29,6 @@
 		"stats":     stats.StorageStatsCmd,
 		"contracts": contracts.StorageContractsCmd,
 		"path":      path.PathCmd,
-<<<<<<< HEAD
 		"dcrepair":  upload.StorageDcRepairRouterCmd,
-=======
->>>>>>> 1d8b9176
 	},
-}
-
-
+}