--- conflicted
+++ resolved
@@ -39,15 +39,12 @@
 		contracts.SignedGuardContract.EscrowSignedTime = res.Result.EscrowSignedTime
 		contracts.SignedGuardContract.LastModifyTime = time.Now()
 		cts = append(cts, contracts.SignedGuardContract)
-		if !isRenewContract {
+		//if !isRenewContract {
 			selectedHosts = append(selectedHosts, contracts.SignedGuardContract.HostPid)
-		}
-	}
-<<<<<<< HEAD
-	fsStatus, err := newFileStatus(cts, rss.CtxParams.Cfg, cts[0].ContractMeta.RenterPid, rss.Hash, fileSize, isRenewContract)
-=======
-	fsStatus, err := NewFileStatus(cts, rss.CtxParams.Cfg, cts[0].ContractMeta.RenterPid, rss.Hash, fileSize)
->>>>>>> 8e553490
+		//}
+		fmt.Println("contracts.SignedGuardContract Time", contracts.SignedGuardContract.RentStart, contracts.SignedGuardContract.RentEnd)
+	}
+	fsStatus, err := NewFileStatus(cts, rss.CtxParams.Cfg, cts[0].ContractMeta.RenterPid, rss.Hash, fileSize, isRenewContract)
 	if err != nil {
 		return err
 	}
@@ -89,38 +86,47 @@
 	if err := rss.To(sessions.RssToGuardFileMetaSignedEvent); err != nil {
 		return err
 	}
+
+	fmt.Println("isRenewContract", isRenewContract)
+	fmt.Println("sessions.RssToGuardFileMetaSignedEvent")
+
+	if isRenewContract {
+		fmt.Println("fsStatus", fsStatus)
+	}
+
 	fsStatus, err = submitFileMetaHelper(rss.Ctx, rss.CtxParams.Cfg, fsStatus, signBytes)
 	if err != nil {
 		return err
 	}
-	if isRenewContract && len(selectedHosts) == 0 {
-		if err := rss.To(sessions.RssToRenewCompleteEvent); err != nil {
-			return err
-		}
-		return nil
-	}
-	qs, err := guard.PrepFileChallengeQuestions(rss, fsStatus, rss.Hash, offlineSigning, fsStatus.RenterPid)
-	if err != nil {
-		return err
-	}
-	fcid, err := cidlib.Parse(rss.Hash)
-	if err != nil {
-		return err
-	}
-	err = guard.SendChallengeQuestions(rss.Ctx, rss.CtxParams.Cfg, fcid, qs)
-	if err != nil {
-		return fmt.Errorf("failed to send challenge questions to guard: [%v]", err)
-	}
-	return waitUpload(rss, offlineSigning, fsStatus, false)
+
+	//if isRenewContract && len(selectedHosts) == 0 {
+	//	if err := rss.To(sessions.RssToRenewCompleteEvent); err != nil {
+	//		return err
+	//	}
+	//	return nil
+	//}
+
+	if !isRenewContract {
+		qs, err := guard.PrepFileChallengeQuestions(rss, fsStatus, rss.Hash, offlineSigning, fsStatus.RenterPid)
+		if err != nil {
+			return err
+		}
+		fcid, err := cidlib.Parse(rss.Hash)
+		if err != nil {
+			return err
+		}
+		err = guard.SendChallengeQuestions(rss.Ctx, rss.CtxParams.Cfg, fcid, qs)
+		if err != nil {
+			return fmt.Errorf("failed to send challenge questions to guard: [%v]", err)
+		}
+	}
+
+	return waitCompleteState(rss, offlineSigning, fsStatus, false, isRenewContract)
 }
 
-<<<<<<< HEAD
-func newFileStatus(contracts []*guardpb.Contract, configuration *config.Config,
+
+func NewFileStatus(contracts []*guardpb.Contract, configuration *config.Config,
 	renterId string, fileHash string, fileSize int64, isRenewContract bool) (*guardpb.FileStoreStatus, error) {
-=======
-func NewFileStatus(contracts []*guardpb.Contract, configuration *config.Config,
-	renterId string, fileHash string, fileSize int64) (*guardpb.FileStoreStatus, error) {
->>>>>>> 8e553490
 	guardPid, escrowPid, err := getGuardAndEscrowPid(configuration)
 	if err != nil {
 		return nil, err
