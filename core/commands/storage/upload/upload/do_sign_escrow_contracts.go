package upload

import (
	"fmt"

	"github.com/TRON-US/go-btfs/core/commands/storage/helper"
	"github.com/TRON-US/go-btfs/core/commands/storage/upload/escrow"
	uh "github.com/TRON-US/go-btfs/core/commands/storage/upload/helper"
	"github.com/TRON-US/go-btfs/core/commands/storage/upload/sessions"

	"github.com/tron-us/go-btfs-common/crypto"
	"github.com/tron-us/go-btfs-common/ledger"
	escrowpb "github.com/tron-us/go-btfs-common/protos/escrow"
	"github.com/tron-us/protobuf/proto"

	"github.com/libp2p/go-libp2p-core/peer"
)

func renterSignEscrowContract(rss *sessions.RenterSession, shardHash string, shardIndex int, host string, totalPay int64,
<<<<<<< HEAD
	offlineSigning bool, offSignPid peer.ID,
	contractId string, storageLength int) ([]byte, error) {
=======
	offlineSigning bool, offSignPid peer.ID, contractId string, storageLength int) ([]byte, error) {
>>>>>>> 1d8b9176
	hostPid, err := peer.IDB58Decode(host)
	if err != nil {
		return nil, err
	}
	escrowContract, err := newContract(rss, hostPid, totalPay, false, 0, offSignPid, contractId, storageLength)
	if err != nil {
		return nil, fmt.Errorf("create escrow contract failed: [%v] ", err)
	}
	bc := make(chan []byte)
	shardId := sessions.GetShardId(rss.SsId, shardHash, shardIndex)
	uh.EscrowChanMaps.Set(shardId, bc)
	bytes, err := proto.Marshal(escrowContract)
	if err != nil {
		return nil, err
	}
	uh.EscrowContractMaps.Set(shardId, bytes)
	if !offlineSigning {
		errChan := make(chan error)
		go func() {
			sign, err := crypto.Sign(rss.CtxParams.N.PrivateKey, escrowContract)
			if err != nil {
				errChan <- err
				return
			}
			errChan <- nil
			bc <- sign
		}()
		err = <-errChan
		if err != nil {
			return nil, err
		}
	}
	renterSignBytes := <-bc
	uh.EscrowChanMaps.Remove(shardId)
	uh.EscrowContractMaps.Remove(shardId)
	renterSignedEscrowContract, err := signContractAndMarshalOffSign(escrowContract, renterSignBytes, nil)
	if err != nil {
		return nil, err
	}
	return renterSignedEscrowContract, nil
}

func newContract(rss *sessions.RenterSession, hostPid peer.ID, totalPay int64, customizedSchedule bool, period int,
	pid peer.ID, contractId string, storageLength int) (*escrowpb.EscrowContract, error) {
	var err error
	payerPubKey, err := pid.ExtractPublicKey()
	if err != nil {
		return nil, err
	}
	hostPubKey, err := hostPid.ExtractPublicKey()
	if err != nil {
		return nil, err
	}
	if len(rss.CtxParams.Cfg.Services.GuardPubKeys) == 0 {
		return nil, fmt.Errorf("No Services.GuardPubKeys are set in config")
	}
	authPubKey, err := helper.ConvertToPubKey(rss.CtxParams.Cfg.Services.GuardPubKeys[0])
	if err != nil {
		return nil, err
	}
	ps := escrowpb.Schedule_MONTHLY
	p := 0
	if customizedSchedule {
		ps = escrowpb.Schedule_CUSTOMIZED
		p = period
	}
	return ledger.NewEscrowContract(contractId, payerPubKey, hostPubKey, authPubKey, totalPay, ps,
		int32(p), escrowpb.ContractType_REGULAR, 0, storageLength)
<<<<<<< HEAD
=======

>>>>>>> 1d8b9176
}

func signContractAndMarshalOffSign(unsignedContract *escrowpb.EscrowContract, signedBytes []byte,
	signedContract *escrowpb.SignedEscrowContract) ([]byte, error) {

	if signedContract == nil {
		signedContract = escrow.NewSignedContract(unsignedContract)
	}
	signedContract.BuyerSignature = signedBytes
	result, err := proto.Marshal(signedContract)
	if err != nil {
		return nil, err
	}
	return result, nil
}<|MERGE_RESOLUTION|>--- conflicted
+++ resolved
@@ -17,12 +17,7 @@
 )
 
 func renterSignEscrowContract(rss *sessions.RenterSession, shardHash string, shardIndex int, host string, totalPay int64,
-<<<<<<< HEAD
-	offlineSigning bool, offSignPid peer.ID,
-	contractId string, storageLength int) ([]byte, error) {
-=======
 	offlineSigning bool, offSignPid peer.ID, contractId string, storageLength int) ([]byte, error) {
->>>>>>> 1d8b9176
 	hostPid, err := peer.IDB58Decode(host)
 	if err != nil {
 		return nil, err
@@ -91,10 +86,7 @@
 	}
 	return ledger.NewEscrowContract(contractId, payerPubKey, hostPubKey, authPubKey, totalPay, ps,
 		int32(p), escrowpb.ContractType_REGULAR, 0, storageLength)
-<<<<<<< HEAD
-=======
 
->>>>>>> 1d8b9176
 }
 
 func signContractAndMarshalOffSign(unsignedContract *escrowpb.EscrowContract, signedBytes []byte,
