--- conflicted
+++ resolved
@@ -61,7 +61,7 @@
 	RenterSessionOfflineSigningKey = RenterSessionKey + "offline-signing"
 )
 
-var isRenewContract bool
+var isRenewContract = false
 var (
 	renterSessionsInMem = cmap.New()
 	rssFsmEvents        = fsm.Events{
@@ -72,12 +72,13 @@
 		{Name: RssToPayPayinRequestSignedEvent, Src: []string{RssPayStatus}, Dst: RssPayPayinRequestSignedStatus},
 		{Name: RssToGuardEvent, Src: []string{RssPayPayinRequestSignedStatus}, Dst: RssGuardStatus},
 		{Name: RssToGuardFileMetaSignedEvent, Src: []string{RssGuardStatus}, Dst: RssGuardFileMetaSignedStatus},
-		{Name: RssToRenewCompleteEvent, Src: []string{RssGuardFileMetaSignedStatus}, Dst: RssRenewCompleteStatus},
 		{Name: RssToGuardQuestionsSignedEvent, Src: []string{RssGuardFileMetaSignedStatus}, Dst: RssGuardQuestionsSignedStatus},
 		{Name: RssToWaitUploadEvent, Src: []string{RssGuardQuestionsSignedStatus}, Dst: RssWaitUploadStatus},
 		{Name: RssToWaitUploadReqSignedEvent, Src: []string{RssWaitUploadStatus}, Dst: RssWaitUploadReqSignedStatus},
 		{Name: RssToCompleteEvent, Src: []string{RssWaitUploadReqSignedStatus}, Dst: RssCompleteStatus},
-		{Name: RssToRenewEvent, Src: []string{RssCompleteStatus}, Dst: RssRenewStatus},
+
+		{Name: RssToRenewEvent, Src: []string{RssCompleteStatus, RssRenewCompleteStatus}, Dst: RssRenewStatus},
+		{Name: RssToRenewCompleteEvent, Src: []string{RssGuardFileMetaSignedStatus}, Dst: RssRenewCompleteStatus},
 	}
 )
 
@@ -102,10 +103,16 @@
 	Cancel      context.CancelFunc
 }
 
-func GetRegularOrRenewRS(ctxParams *uh.ContextParams, ssId string, hash string, shardHashes []string, renewFlag bool) (*RenterSession,
+func GetRenewRS(ctxParams *uh.ContextParams, ssId string, hash string, shardHashes []string) (*RenterSession,
 	error) {
-	isRenewContract = renewFlag
-	return GetRenterSession(ctxParams, ssId, hash, shardHashes)
+	isRenewContract = true
+	rss, err := GetRenterSession(ctxParams, ssId, hash, shardHashes)
+	if err != nil {
+		isRenewContract = false
+		return nil, err
+	}
+	isRenewContract = false
+	return rss, nil
 }
 
 func GetRenterSession(ctxParams *uh.ContextParams, ssId string, hash string, shardHashes []string) (*RenterSession,
@@ -131,17 +138,15 @@
 		if err != nil {
 			return nil, err
 		}
-<<<<<<< HEAD
-		if status.Status != RssRenewCompleteStatus {
-=======
 		if rs.Hash = hash; hash == "" {
 			rs.Hash = status.Hash
 		}
 		if rs.ShardHashes = shardHashes; shardHashes == nil || len(shardHashes) == 0 {
 			rs.ShardHashes = status.ShardHashes
 		}
-		if status.Status != RssCompleteStatus {
->>>>>>> 8e553490
+		// is renew contract, new fsm
+		// is not renew contract and is not complete status, new fsm
+		if isRenewContract || status.Status != RssCompleteStatus {
 			rs.fsm = fsm.NewFSM(status.Status, rssFsmEvents, fsm.Callbacks{
 				"enter_state": rs.enterState,
 			})
@@ -174,12 +179,11 @@
 		msg = e.Args[0].(error).Error()
 		rs.Cancel()
 	case RssCompleteStatus:
-		if isRenewContract {
-			return
-		}
-		rs.Cancel()
-	case RssRenewCompleteStatus:
-		rs.Cancel()
+		if !isRenewContract {
+			rs.Cancel()
+		}
+		//case RssRenewCompleteStatus:
+		//	rs.Cancel()
 	}
 	fmt.Printf("[%s] session: %s entered state: %s, msg: %s\n", time.Now().Format(time.RFC3339), rs.SsId, e.Dst, msg)
 	err := Batch(rs.CtxParams.N.Repo.Datastore(),
