package path

import (
	"errors"
	"fmt"
	"io"
	"io/ioutil"
	"os"
	"os/exec"
	"path/filepath"
	"strings"
	"sync"
	"sync/atomic"
	"time"
	"unsafe"

	"github.com/TRON-US/go-btfs-cmds"

	"github.com/dustin/go-humanize"
	logging "github.com/ipfs/go-log"
	"github.com/mitchellh/go-homedir"
	"github.com/shirou/gopsutil/disk"
)

const (
	defaultPath = "~/.btfs"
	properties  = ".btfs.properties"
	BtfsPathKey = "BTFS_PATH"
)

var (
	PropertiesFileName string
	srcProperties      string
)

/* can be dir of `btfs` or path like `/private/var/folders/q0/lc8cmwd93gv50ygrsy3bwfyc0000gn/T`,
depends on how `btfs` is called
*/
func init() {
	ex, err := os.Executable()
	if err != nil {
		log.Error("err", err)
		return
	}
	exPath := filepath.Dir(ex)
	home, err := os.UserHomeDir()
	if err != nil {
		log.Error("err", err)
		return
	}
	srcProperties = filepath.Join(home, properties)
	PropertiesFileName = filepath.Join(exPath, properties)
	// .btfs.properties migration
	if !CheckExist(PropertiesFileName) && CheckExist(srcProperties) {
		if err := copyFile(srcProperties, PropertiesFileName); err != nil {
			log.Errorf("error occurred when copy .btfs.properties", err)
			return
		}
		err := os.Remove(srcProperties)
		if err != nil {
			log.Errorf("error occurred when remove %s", srcProperties)
		}
	}
	SetEnvVariables()
}

var Executable = func() string {
	if ex, err := os.Executable(); err == nil {
		return ex
	}
	return "btfs"
}()

var log = logging.Logger("core/commands/path")

var (
	btfsPath   string
	StorePath  string
	OriginPath string
	lock       Mutex
)

const mutexLocked = 1 << iota

type Mutex struct {
	sync.Mutex
}

func (m *Mutex) TryLock() bool {
	return atomic.CompareAndSwapInt32((*int32)(unsafe.Pointer(&m.Mutex)), 0, mutexLocked)
}

var PathCmd = &cmds.Command{
	Helptext: cmds.HelpText{
		Tagline: "Modify the Host storage folder path for BTFS client.",
		ShortDescription: `
The default local repository path is located at ~/.btfs folder, in order to
improve the hard disk space usage, provide the function to change the original 
storage location, a specified path as a parameter need to be passed.
`,
	},
	Subcommands: map[string]*cmds.Command{
		"status":   PathStatusCmd,
		"capacity": PathCapacityCmd,
		"migrate":  PathMigrateCmd,
		"list":     PathListCmd,
		"mkdir":    PathMkdirCmd,
		"volumes":  PathVolumesCmd,
	},
	Arguments: []cmds.Argument{
		cmds.StringArg("path-name", true, false,
			"New BTFS Path.Should be absolute path."),
		cmds.StringArg("storage-size", true, false, "Storage Commitment Size"),
	},
	Run: func(req *cmds.Request, res cmds.ResponseEmitter, env cmds.Environment) error {
		locked := lock.TryLock()
		if locked {
			defer lock.Unlock()
		} else {
			return errors.New("Cannot set path concurrently.")
		}
		StorePath = strings.Trim(req.Arguments[0], " ")

		if StorePath == "" {
			return fmt.Errorf("path is not defined")
		}
		var err error
		if StorePath, err = homedir.Expand(StorePath); err != nil {
			return err
		}
		if !filepath.IsAbs(StorePath) {
			StorePath, err = filepath.Abs(StorePath)
			if err != nil {
				return err
			}
		}
		if btfsPath != "" {
			if btfsPath != StorePath {
				OriginPath = btfsPath
			} else {
				return fmt.Errorf("specifed path is same with current path")
			}
		} else if envBtfsPath := os.Getenv(BtfsPathKey); envBtfsPath != "" {
			OriginPath = envBtfsPath
		} else if home, err := homedir.Expand(defaultPath); err == nil && home != "" {
			OriginPath = home
		} else {
			return fmt.Errorf("can not find the original stored path")
		}

		if err := validatePath(OriginPath, StorePath); err != nil {
			return err
		}

		usage, err := disk.UsageWithContext(req.Context, filepath.Dir(StorePath))
		if err != nil {
			return err
		}
		promisedStorageSize, err := humanize.ParseBytes(req.Arguments[1])
		if err != nil {
			return err
		}
		if usage.Free < promisedStorageSize {
			return fmt.Errorf("Not enough disk space, expect: ge %v bytes, actual: %v bytes",
				promisedStorageSize, usage.Free)
		}
<<<<<<< HEAD
		go DoRestart()
=======
		go DoRestart(true)
>>>>>>> f5acf07b
		return nil
	},
}

<<<<<<< HEAD
func DoRestart() {
	time.Sleep(2 * time.Second)
	restartCmd := exec.Command(Executable, "restart")
=======
func DoRestart(p bool) {
	time.Sleep(2 * time.Second)
	restartCmd := exec.Command(Executable, "restart", fmt.Sprintf("-p=%v", p))
>>>>>>> f5acf07b
	if err := restartCmd.Run(); err != nil {
		log.Errorf("restart error, %v", err)
	}
}

var PathStatusCmd = &cmds.Command{
	Helptext: cmds.HelpText{
		Tagline:          "Get status of resetting path.",
		ShortDescription: "Get status of resetting path.",
	},
	Run: func(req *cmds.Request, res cmds.ResponseEmitter, env cmds.Environment) error {
		tryLock := lock.TryLock()
		if tryLock {
			lock.Unlock()
		}
		return cmds.EmitOnce(res, PathStatus{
			Resetting: !tryLock,
			Path:      StorePath,
		})
	},
	Type: PathStatus{},
}

type PathStatus struct {
	Resetting bool
	Path      string
}

var PathCapacityCmd = &cmds.Command{
	Helptext: cmds.HelpText{
		Tagline:          "Get free space of passed path.",
		ShortDescription: "Get free space of passed path.",
	},
	Arguments: []cmds.Argument{
		cmds.StringArg("path-name", true, true,
			"New BTFS Path. Should be absolute path."),
	},
	Run: func(req *cmds.Request, res cmds.ResponseEmitter, env cmds.Environment) error {
		path := strings.Trim(req.Arguments[0], " ")
		if path == "" {
			return fmt.Errorf("path is not defined")
		}
		var err error
		if !filepath.IsAbs(path) {
			path, err = filepath.Abs(path)
			if err != nil {
				return err
			}
		}
		if btfsPath != "" {
			if btfsPath != StorePath {
				OriginPath = btfsPath
			} else {
				return fmt.Errorf("specifed path is same with current path")
			}
		} else if envBtfsPath := os.Getenv(BtfsPathKey); envBtfsPath != "" {
			OriginPath = envBtfsPath
		} else if home, err := homedir.Expand(defaultPath); err == nil && home != "" {
			OriginPath = home
		} else {
			return fmt.Errorf("can not find the original stored path")
		}
		if err := validatePath(OriginPath, path); err != nil {
			return err
		}
		if !CheckDirEmpty(path) {
			return fmt.Errorf("path %s is not empty", path)
		}
		valid := true
		usage, err := disk.UsageWithContext(req.Context, filepath.Dir(path))
		if err != nil {
			return err
		}
		humanizedFreeSpace := humanize.Bytes(usage.Free)
		return cmds.EmitOnce(res, &PathCapacity{
			FreeSpace:          usage.Free,
			Valid:              valid,
			HumanizedFreeSpace: humanizedFreeSpace,
		})
	},
	Type: &PathCapacity{},
}

var PathMigrateCmd = &cmds.Command{
	Helptext: cmds.HelpText{
		Tagline:          "path migrate. e.x.: btfs storage path migrate /Users/tron/.btfs.new",
		ShortDescription: "path migrate.",
	},
	Arguments: []cmds.Argument{
		cmds.StringArg("btfs-dir", true, true,
			"Current BTFS Path. Should be absolute path."),
	},
	Run: func(req *cmds.Request, res cmds.ResponseEmitter, env cmds.Environment) error {
		if _, k := os.LookupEnv(BtfsPathKey); k || CheckExist(srcProperties) || CheckExist(PropertiesFileName) {
			return errors.New("no need to migrate")
		}
		fmt.Printf("Writing \"%s\" to %s\n", req.Arguments[0], PropertiesFileName)
		return ioutil.WriteFile(PropertiesFileName, []byte(req.Arguments[0]), os.ModePerm)
	},
}

var PathListCmd = &cmds.Command{
	Helptext: cmds.HelpText{
		Tagline:          "list directories",
		ShortDescription: "list directories",
	},
	Arguments: []cmds.Argument{
		cmds.StringArg("parent", true, true,
			"parent path, should be absolute path."),
	},
	Run: func(req *cmds.Request, res cmds.ResponseEmitter, env cmds.Environment) error {
		list, err := list(req.Arguments[0])
		if err != nil {
			return err
		}
		return cmds.EmitOnce(res, stringList{Strings: list})
	},
	Type: stringList{},
}

var PathVolumesCmd = &cmds.Command{
	Helptext: cmds.HelpText{
		Tagline:          "list disk volumes",
		ShortDescription: "list disk volumes",
	},
	Arguments: []cmds.Argument{},
	Run: func(req *cmds.Request, res cmds.ResponseEmitter, env cmds.Environment) error {
		ps, err := volumes()
		if err != nil {
			return err
		}
		return cmds.EmitOnce(res, ps)
	},
	Type: []volume{},
}

type volume struct {
	Name       string `json:"name"`
	MountPoint string `json:"mount_point"`
}

type stringList struct {
	Strings []string
}

var PathMkdirCmd = &cmds.Command{
	Helptext: cmds.HelpText{
		Tagline:          "add folder",
		ShortDescription: "add folder",
	},
	Arguments: []cmds.Argument{
		cmds.StringArg("parent", true, false,
			"parent path, should be absolute path."),
		cmds.StringArg("name", true, false,
			"path name"),
	},
	Run: func(req *cmds.Request, res cmds.ResponseEmitter, env cmds.Environment) error {
		return add(req.Arguments[0], req.Arguments[1])
	},
}

func validatePath(src string, dest string) error {
	log.Debug("src", src, "dest", dest)
	// clean: /abc/ => /abc
	src = filepath.Clean(src)
	dest = filepath.Clean(dest)
	if src == dest || strings.HasPrefix(dest, src+string(filepath.Separator)) {
		return errors.New("invalid path")
	}
	dir := filepath.Dir(src)
	if !CheckExist(src) {
		err := os.MkdirAll(dir, os.ModePerm)
		if err != nil {
			return fmt.Errorf("mkdir: %s", err)
		}
	}
	return nil
}

type PathCapacity struct {
	FreeSpace          uint64
	Valid              bool
	HumanizedFreeSpace string
}

func WriteProperties() error {
	if !CheckExist(PropertiesFileName) {
		newFile, err := os.Create(PropertiesFileName)
		defer newFile.Close()
		if err != nil {
			return err
		}
	}
	data := []byte(StorePath)
	err := ioutil.WriteFile(PropertiesFileName, data, 0666)
	if err == nil {
		fmt.Printf("Storage location was reset in %v\n", StorePath)
	}
	return err
}

type Storage struct {
	Name       string
	FileSystem string
	Total      uint64
	Free       uint64
}

type storageInfo struct {
	Name       string
	Size       uint64
	FreeSpace  uint64
	FileSystem string
}

func MoveFolder() error {
	err := os.Rename(OriginPath, StorePath)
	// src and dest dir are not in the same partition
	if err != nil {
		err := move(OriginPath, StorePath)
		if err != nil {
			return err
		}
	}
	return nil
}

func move(src string, dst string) error {
	if err := copyDir(src, dst); err != nil {
		return err
	}
	return os.RemoveAll(src)
}

func copyDir(src string, dst string) error {
	var err error
	var fds []os.FileInfo
	var srcinfo os.FileInfo

	if srcinfo, err = os.Stat(src); err != nil {
		return err
	}

	if err = os.MkdirAll(dst, srcinfo.Mode()); err != nil {
		return err
	}

	if fds, err = ioutil.ReadDir(src); err != nil {
		return err
	}
	for _, fd := range fds {
		srcfp := filepath.Join(src, fd.Name())
		dstfp := filepath.Join(dst, fd.Name())

		if fd.IsDir() {
			if err = copyDir(srcfp, dstfp); err != nil {
				fmt.Println(err)
			}
		} else {
			if err = copyFile(srcfp, dstfp); err != nil {
				fmt.Println(err)
			}
		}
	}
	return nil
}

// File copies a single file from src to dst
func copyFile(src, dst string) error {
	var err error
	var srcfd *os.File
	var dstfd *os.File
	var srcinfo os.FileInfo

	if srcfd, err = os.Open(src); err != nil {
		return err
	}
	defer srcfd.Close()

	if dstfd, err = os.Create(dst); err != nil {
		return err
	}
	defer dstfd.Close()

	if _, err = io.Copy(dstfd, srcfd); err != nil {
		return err
	}
	if srcinfo, err = os.Stat(src); err != nil {
		return err
	}
	return os.Chmod(dst, srcinfo.Mode())
}

func ReadProperties(filePath string) string {
	f, err := ioutil.ReadFile(filePath)
	if err != nil {
		log.Errorf("Read properties fail: [%v]\n", err)
	}
	return string(f)
}

func CheckDirEmpty(dirname string) bool {
	dir, err := ioutil.ReadDir(dirname)
	if err != nil {
		log.Debug("Read directory fail: [%v]\n", err)
	}
	return len(dir) == 0
}

func SetEnvVariables() {
	if CheckExist(PropertiesFileName) {
		btfsPath = ReadProperties(PropertiesFileName)
		btfsPath = strings.Replace(btfsPath, " ", "", -1)
		btfsPath = strings.Replace(btfsPath, "\n", "", -1)
		btfsPath = strings.Replace(btfsPath, "\r", "", -1)
		if btfsPath != "" {
			newPath := btfsPath
			_, b := os.LookupEnv(BtfsPathKey)
			if !b {
				err := os.Setenv(BtfsPathKey, newPath)
				if err != nil {
					log.Errorf("cannot set env variable of BTFS_PATH: [%v] \n", err)
				}
			}
		}
	}
}

func CheckExist(pathName string) bool {
	_, err := os.Stat(pathName)
	return !os.IsNotExist(err)
}<|MERGE_RESOLUTION|>--- conflicted
+++ resolved
@@ -164,24 +164,14 @@
 			return fmt.Errorf("Not enough disk space, expect: ge %v bytes, actual: %v bytes",
 				promisedStorageSize, usage.Free)
 		}
-<<<<<<< HEAD
-		go DoRestart()
-=======
 		go DoRestart(true)
->>>>>>> f5acf07b
 		return nil
 	},
 }
 
-<<<<<<< HEAD
-func DoRestart() {
-	time.Sleep(2 * time.Second)
-	restartCmd := exec.Command(Executable, "restart")
-=======
 func DoRestart(p bool) {
 	time.Sleep(2 * time.Second)
 	restartCmd := exec.Command(Executable, "restart", fmt.Sprintf("-p=%v", p))
->>>>>>> f5acf07b
 	if err := restartCmd.Run(); err != nil {
 		log.Errorf("restart error, %v", err)
 	}
