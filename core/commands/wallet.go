--- conflicted
+++ resolved
@@ -98,11 +98,7 @@
 		if err = n.Repo.SetConfig(cfg); err != nil {
 			return err
 		}
-<<<<<<< HEAD
-		go path.DoRestart()
-=======
 		go path.DoRestart(false)
->>>>>>> f5acf07b
 		return nil
 	},
 }
@@ -562,11 +558,7 @@
 		if err = doSetKeys(n, privKey, mnemonic); err != nil {
 			return err
 		}
-<<<<<<< HEAD
-		go path.DoRestart()
-=======
 		go path.DoRestart(false)
->>>>>>> f5acf07b
 		return nil
 	},
 }
