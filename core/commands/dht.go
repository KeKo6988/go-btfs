--- conflicted
+++ resolved
@@ -13,10 +13,6 @@
 
 	cmds "github.com/TRON-US/go-btfs-cmds"
 	cid "github.com/ipfs/go-cid"
-<<<<<<< HEAD
-=======
-	cmds "github.com/ipfs/go-ipfs-cmds"
->>>>>>> 8431e2e8
 	ipld "github.com/ipfs/go-ipld-format"
 	dag "github.com/ipfs/go-merkledag"
 	path "github.com/ipfs/go-path"
@@ -89,13 +85,6 @@
 		go func() {
 			defer close(errCh)
 			defer cancel()
-<<<<<<< HEAD
-			for p := range closestPeers {
-				routing.PublishQueryEvent(ctx, &routing.QueryEvent{
-					ID:   p,
-					Type: routing.FinalPeer,
-				})
-=======
 			closestPeers, err := dht.GetClosestPeers(ctx, string(id))
 			if closestPeers != nil {
 				for p := range closestPeers {
@@ -109,7 +98,6 @@
 			if err != nil {
 				errCh <- err
 				return
->>>>>>> 8431e2e8
 			}
 		}()
 
@@ -124,15 +112,8 @@
 	Encoders: cmds.EncoderMap{
 		cmds.Text: cmds.MakeTypedEncoder(func(req *cmds.Request, w io.Writer, out *routing.QueryEvent) error {
 			pfm := pfuncMap{
-<<<<<<< HEAD
-				routing.PeerResponse: func(obj *routing.QueryEvent, out io.Writer, verbose bool) error {
-					for _, p := range obj.Responses {
-						fmt.Fprintf(out, "%s\n", p.ID.Pretty())
-					}
-=======
 				routing.FinalPeer: func(obj *routing.QueryEvent, out io.Writer, verbose bool) error {
 					fmt.Fprintf(out, "%s\n", obj.ID)
->>>>>>> 8431e2e8
 					return nil
 				},
 			}
@@ -562,11 +543,7 @@
 
 	Arguments: []cmds.Argument{
 		cmds.StringArg("key", true, false, "The key to store the value at."),
-<<<<<<< HEAD
-		cmds.StringArg("value", true, false, "The value to store.").EnableStdin(),
-=======
 		cmds.FileArg("value-file", true, false, "A path to a file containing the value to store.").EnableStdin(),
->>>>>>> 8431e2e8
 	},
 	Options: []cmds.Option{
 		cmds.BoolOption(dhtVerboseOptionName, "v", "Print extra information."),
