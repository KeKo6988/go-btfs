--- conflicted
+++ resolved
@@ -1,11 +1,5 @@
-<<<<<<< HEAD
 FROM golang:1.14-stretch
 MAINTAINER TRON-US <support@tron.network>
-=======
-# Note: when updating the go minor version here, also update the go-channel in snap/snapcraft.yml
-FROM golang:1.14.4-buster 
-LABEL maintainer="Steven Allen <steven@stebalien.com>"
->>>>>>> ea77213e
 
 # Install deps
 RUN apt-get update && apt-get install -y \
@@ -62,19 +56,11 @@
 FROM busybox:1-glibc
 MAINTAINER TRON-US <support@tron.network>
 
-<<<<<<< HEAD
 # Get the btfs binary, entrypoint script, and TLS CAs from the build container.
 ENV SRC_DIR /go-btfs
 COPY --from=0 $SRC_DIR/cmd/btfs/btfs /usr/local/bin/btfs
 COPY --from=0 $SRC_DIR/bin/container_daemon /usr/local/bin/start_btfs
-COPY --from=0 /tmp/su-exec/su-exec /sbin/su-exec
-=======
-# Get the ipfs binary, entrypoint script, and TLS CAs from the build container.
-ENV SRC_DIR /go-ipfs
-COPY --from=0 $SRC_DIR/cmd/ipfs/ipfs /usr/local/bin/ipfs
-COPY --from=0 $SRC_DIR/bin/container_daemon /usr/local/bin/start_ipfs
 COPY --from=0 /tmp/su-exec/su-exec-static /sbin/su-exec
->>>>>>> ea77213e
 COPY --from=0 /tmp/tini /sbin/tini
 COPY --from=0 /bin/fusermount /usr/local/bin/fusermount
 COPY --from=0 /etc/ssl/certs /etc/ssl/certs
