# The go-btfs config file

The go-btfs config file is a JSON document located at `$BTFS_PATH/config`. It
is read once at node instantiation, either for an offline command, or when
starting the daemon. Commands that execute on a running daemon do not read the
config file at runtime.

## Profiles

Configuration profiles allow to tweak configuration quickly. Profiles can be
applied with `--profile` flag to `btfs init` or with the `btfs config profile
apply` command. When a profile is applied a backup of the configuration file
will be created in `$BTFS_PATH`.

The available configuration profiles are listed below. You can also find them
documented in `ipfs config profile --help`.

- `server`

  Disables local host discovery, recommended when
  running IPFS on machines with public IPv4 addresses.

- `randomports`

  Use a random port number for swarm.

- `default-datastore`

  Configures the node to use the default datastore (flatfs).

  Read the "flatfs" profile description for more information on this datastore.

  This profile may only be applied when first initializing the node.

- `local-discovery`

  Sets default values to fields affected by the server
  profile, enables discovery in local networks.

- `test`

  Reduces external interference of BTFS daemon, this
  is useful when using the daemon in test environments.

- `default-networking`

  Restores default network settings.
  Inverse profile of the test profile.

- `announce-public`

  Announce public IP when running on cloud VM or local network.

- `flatfs`

  Configures the node to use the flatfs datastore.

  This is the most battle-tested and reliable datastore, but it's significantly
  slower than the badger datastore. You should use this datastore if:

  - You need a very simple and very reliable datastore you and trust your
    filesystem. This datastore stores each block as a separate file in the
    underlying filesystem so it's unlikely to loose data unless there's an issue
    with the underlying file system.
  - You need to run garbage collection on a small (<= 10GiB) datastore. The
    default datastore, badger, can leave several gigabytes of data behind when
    garbage collecting.
  - You're concerned about memory usage. In its default configuration, badger can
    use up to several gigabytes of memory.

  This profile may only be applied when first initializing the node.


- `badgerds`

  Configures the node to use the badger datastore.

  This is the fastest datastore. Use this datastore if performance, especially
  when adding many gigabytes of files, is critical. However:

  - This datastore will not properly reclaim space when your datastore is
    smaller than several gigabytes. If you run IPFS with '--enable-gc' (you have
    enabled block-level garbage collection), you plan on storing very little data in
    your IPFS node, and disk usage is more critical than performance, consider using
    flatfs.
  - This datastore uses up to several gigabytes of memory. 

  This profile may only be applied when first initializing the node.

- `lowpower`

  Reduces daemon overhead on the system. May affect node
  functionality - performance of content discovery and data
  fetching may be degraded.

## Types

This document refers to the standard JSON types (e.g., `null`, `string`,
`number`, etc.), as well as a few custom types, described below.

### `flag`

Flags allow enabling and disabling features. However, unlike simple booleans,
they can also be `null` (or omitted) to indicate that the default value should
be chosen. This makes it easier for go-ipfs to change the defaults in the
future unless the user _explicitly_ sets the flag to either `true` (enabled) or
`false` (disabled). Flags have three possible states:

- `null` or missing (apply the default value).
- `true` (enabled)
- `false` (disabled)

### `priority`

Priorities allow specifying the priority of a feature/protocol and disabling the
feature/protocol. Priorities can take one of the following values:

- `null`/missing (apply the default priority, same as with flags)
- `false` (disabled)
- `1 - 2^63` (priority, lower is preferred)

### `strings`

Strings is a special type for conveniently specifying a single string, an array
of strings, or null:

- `null`
- `"a single string"`
- `["an", "array", "of", "strings"]`

### `duration`

Duration is a type for describing lengths of time, using the same format go
does (e.g, `"1d2h4m40.01s"`).

## Table of Contents

- [`Addresses`](#addresses)
    - [`Addresses.API`](#addressesapi)
    - [`Addresses.Gateway`](#addressesgateway)
    - [`Addresses.Swarm`](#addressesswarm)
    - [`Addresses.Announce`](#addressesannounce)
    - [`Addresses.NoAnnounce`](#addressesnoannounce)
- [`API`](#api)
    - [`API.HTTPHeaders`](#apihttpheaders)
- [`AutoNAT`](#autonat)
    - [`AutoNAT.ServiceMode`](#autonatservicemode)
    - [`AutoNAT.Throttle`](#autonatthrottle)
    - [`AutoNAT.Throttle.GlobalLimit`](#autonatthrottlegloballimit)
    - [`AutoNAT.Throttle.PeerLimit`](#autonatthrottlepeerlimit)
    - [`AutoNAT.Throttle.Interval`](#autonatthrottleinterval)
- [`Bootstrap`](#bootstrap)
- [`Datastore`](#datastore)
    - [`Datastore.StorageMax`](#datastorestoragemax)
    - [`Datastore.StorageGCWatermark`](#datastorestoragegcwatermark)
    - [`Datastore.GCPeriod`](#datastoregcperiod)
    - [`Datastore.HashOnRead`](#datastorehashonread)
    - [`Datastore.BloomFilterSize`](#datastorebloomfiltersize)
    - [`Datastore.Spec`](#datastorespec)
- [`Discovery`](#discovery)
    - [`Discovery.MDNS`](#discoverymdns)
        - [`Discovery.MDNS.Enabled`](#discoverymdnsenabled)
        - [`Discovery.MDNS.Interval`](#discoverymdnsinterval)
- [`Gateway`](#gateway)
    - [`Gateway.NoFetch`](#gatewaynofetch)
    - [`Gateway.NoDNSLink`](#gatewaynodnslink)
    - [`Gateway.HTTPHeaders`](#gatewayhttpheaders)
    - [`Gateway.RootRedirect`](#gatewayrootredirect)
    - [`Gateway.Writable`](#gatewaywritable)
    - [`Gateway.PathPrefixes`](#gatewaypathprefixes)
    - [`Gateway.PublicGateways`](#gatewaypublicgateways)
- [`Identity`](#identity)
    - [`Identity.PeerID`](#identitypeerid)
    - [`Identity.PrivKey`](#identityprivkey)
- [`Ipns`](#ipns)
    - [`Ipns.RepublishPeriod`](#ipnsrepublishperiod)
    - [`Ipns.RecordLifetime`](#ipnsrecordlifetime)
    - [`Ipns.ResolveCacheSize`](#ipnsresolvecachesize)
- [`Mounts`](#mounts)
    - [`Mounts.IPFS`](#mountsipfs)
    - [`Mounts.IPNS`](#mountsipns)
    - [`Mounts.FuseAllowOther`](#mountsfuseallowother)
- [`Pubsub`](#pubsub)
    - [`Pubsub.Router`](#pubsubrouter)
    - [`Pubsub.DisableSigning`](#pubsubdisablesigning)
    - [`Peering`](#peering)
        - [`Peering.Peers`](#peeringpeers)
- [`Reprovider`](#reprovider)
    - [`Reprovider.Interval`](#reproviderinterval)
    - [`Reprovider.Strategy`](#reproviderstrategy)
- [`Routing`](#routing)
    - [`Routing.Type`](#routingtype)
- [`Swarm`](#swarm)
    - [`Swarm.AddrFilters`](#swarmaddrfilters)
    - [`Swarm.DisableBandwidthMetrics`](#swarmdisablebandwidthmetrics)
    - [`Swarm.DisableNatPortMap`](#swarmdisablenatportmap)
    - [`Swarm.DisableRelay`](#swarmdisablerelay)
    - [`Swarm.EnableRelayHop`](#swarmenablerelayhop)
    - [`Swarm.EnableAutoRelay`](#swarmenableautorelay)
    - [`Swarm.ConnMgr`](#swarmconnmgr)
        - [`Swarm.ConnMgr.Type`](#swarmconnmgrtype)
        - [`Swarm.ConnMgr.LowWater`](#swarmconnmgrlowwater)
        - [`Swarm.ConnMgr.HighWater`](#swarmconnmgrhighwater)
        - [`Swarm.ConnMgr.GracePeriod`](#swarmconnmgrgraceperiod)
    - [`Swarm.Transports`](#swarmtransports)
        - [`Swarm.Transports.Security`](#swarmtransportssecurity)
          - [`Swarm.Transports.Security.TLS`](#swarmtransportssecuritytls)
          - [`Swarm.Transports.Security.SECIO`](#swarmtransportssecuritysecio)
          - [`Swarm.Transports.Security.Noise`](#swarmtransportssecuritynoise)
        - [`Swarm.Transports.Multiplexers`](#swarmtransportsmultiplexers)
          - [`Swarm.Transports.Multiplexers.Yamux`](#swarmtransportsmultiplexersyamux)
          - [`Swarm.Transports.Multiplexers.Mplex`](#swarmtransportsmultiplexersmplex)
        - [`Swarm.Transports.Network`](#swarmtransportsnetwork)
          - [`Swarm.Transports.Network.TCP`](#swarmtransportsnetworktcp)
          - [`Swarm.Transports.Network.QUIC`](#swarmtransportsnetworkquic)
          - [`Swarm.Transports.Network.Websocket`](#swarmtransportsnetworkwebsocket)
          - [`Swarm.Transports.Network.Relay`](#swarmtransportsnetworkrelay)

## `Addresses`

Contains information about various listener addresses to be used by this node.

### `Addresses.API`

Multiaddr or array of multiaddrs describing the address to serve the local HTTP
API on.

Supported Transports:

* tcp/ip{4,6} - `/ipN/.../tcp/...`
* unix - `/unix/path/to/socket`

Default: `/ip4/127.0.0.1/tcp/5001`

Type: `strings` (multiaddrs)

### `Addresses.Gateway`

Multiaddr or array of multiaddrs describing the address to serve the local
gateway on.

Supported Transports:

* tcp/ip{4,6} - `/ipN/.../tcp/...`
* unix - `/unix/path/to/socket`

Default: `/ip4/127.0.0.1/tcp/8080`

Type: `strings` (multiaddrs)

### `Addresses.Swarm`

Array of multiaddrs describing which addresses to listen on for p2p swarm
connections.

Supported Transports:

* tcp/ip{4,6} - `/ipN/.../tcp/...`
* websocket - `/ipN/.../tcp/.../ws`
* quic - `/ipN/.../udp/.../quic`

Default:
```json
[
  "/ip4/0.0.0.0/tcp/4001",
  "/ip6/::/tcp/4001",
  "/ip6/0.0.0.0/udp/4001/quic",
  "/ip6/::/udp/4001/quic"
]
```

Type: `array[string]` (multiaddrs)

### `Addresses.Announce`

If non-empty, this array specifies the swarm addresses to announce to the
network. If empty, the daemon will announce inferred swarm addresses.

Default: `[]`

Type: `array[string]` (multiaddrs)

### `Addresses.NoAnnounce`
Array of swarm addresses not to announce to the network.

Default: `[]`

Type: `array[string]` (multiaddrs)

## `API`
Contains information used by the API gateway.

### `API.HTTPHeaders`
Map of HTTP headers to set on responses from the API HTTP server.

Example:
```json
{
	"Foo": ["bar"]
}
```

Default: `null`

Type: `object[string -> array[string]]` (header names -> array of header values)

## `AutoNAT`

Contains the configuration options for the AutoNAT service. The AutoNAT service
helps other nodes on the network determine if they're publicly reachable from
the rest of the internet.

### `AutoNAT.ServiceMode`

When unset (default), the AutoNAT service defaults to _enabled_. Otherwise, this
field can take one of two values:

* "enabled" - Enable the service (unless the node determines that it, itself,
  isn't reachable by the public internet).
* "disabled" - Disable the service.

Additional modes may be added in the future.

Type: `string` (one of `"enabled"` or `"disabled"`)

### `AutoNAT.Throttle`

When set, this option configure's the AutoNAT services throttling behavior. By
default, go-ipfs will rate-limit the number of NAT checks performed for other
nodes to 30 per minute, and 3 per peer.

### `AutoNAT.Throttle.GlobalLimit`

Configures how many AutoNAT requests to service per `AutoNAT.Throttle.Interval`.

Default: 30

Type: `integer` (non-negative, `0` means unlimited)

### `AutoNAT.Throttle.PeerLimit`

Configures how many AutoNAT requests per-peer to service per `AutoNAT.Throttle.Interval`.

Default: 3

Type: `integer` (non-negative, `0` means unlimited)

### `AutoNAT.Throttle.Interval`

Configures the interval for the above limits.

Default: 1 Minute

Type: `duration` (when `0`/unset, the default value is used)

## `Bootstrap`

Bootstrap is an array of multiaddrs of trusted nodes to connect to in order to
initiate a connection to the network.


Type: `array[string]` (multiaddrs)

## `Datastore`

Contains information related to the construction and operation of the on-disk
storage system.

### `Datastore.StorageMax`

A soft upper limit for the size of the ipfs repository's datastore. With `StorageGCWatermark`,
is used to calculate whether to trigger a gc run (only if `--enable-gc` flag is set).

Default: `"10GB"`

Type: `string` (size)

### `Datastore.StorageGCWatermark`

The percentage of the `StorageMax` value at which a garbage collection will be
triggered automatically if the daemon was run with automatic gc enabled (that
option defaults to false currently).

Default: `90`

Type: `integer` (0-100%)

### `Datastore.GCPeriod`

A time duration specifying how frequently to run a garbage collection. Only used
if automatic gc is enabled.

Default: `1h`

Type: `duration` (an empty string means the default value)

### `Datastore.HashOnRead`

A boolean value. If set to true, all block reads from disk will be hashed and
verified. This will cause increased CPU utilization.

Default: `false`

Type: `bool`

### `Datastore.BloomFilterSize`

A number representing the size in bytes of the blockstore's [bloom
filter](https://en.wikipedia.org/wiki/Bloom_filter). A value of zero represents
the feature being disabled.

This site generates useful graphs for various bloom filter values:
<https://hur.st/bloomfilter/?n=1e6&p=0.01&m=&k=7> You may use it to find a
preferred optimal value, where `m` is `BloomFilterSize` in bits. Remember to
convert the value `m` from bits, into bytes for use as `BloomFilterSize` in the
config file. For example, for 1,000,000 blocks, expecting a 1% false positive
rate, you'd end up with a filter size of 9592955 bits, so for `BloomFilterSize`
we'd want to use 1199120 bytes. As of writing, [7 hash
functions](https://github.com/ipfs/go-ipfs-blockstore/blob/547442836ade055cc114b562a3cc193d4e57c884/caching.go#L22)
are used, so the constant `k` is 7 in the formula.

Default: `0` (disabled)

Type: `integer` (non-negative, bytes)

### `Datastore.Spec`

Spec defines the structure of the ipfs datastore. It is a composable structure,
where each datastore is represented by a json object. Datastores can wrap other
datastores to provide extra functionality (eg metrics, logging, or caching).

This can be changed manually, however, if you make any changes that require a
different on-disk structure, you will need to run the [ipfs-ds-convert
tool](https://github.com/ipfs/ipfs-ds-convert) to migrate data into the new
structures.

For more information on possible values for this configuration option, see
docs/datastores.md

Default:
```
{
  "mounts": [
	{
	  "child": {
		"path": "blocks",
		"shardFunc": "/repo/flatfs/shard/v1/next-to-last/2",
		"sync": true,
		"type": "flatfs"
	  },
	  "mountpoint": "/blocks",
	  "prefix": "flatfs.datastore",
	  "type": "measure"
	},
	{
	  "child": {
		"compression": "none",
		"path": "datastore",
		"type": "levelds"
	  },
	  "mountpoint": "/",
	  "prefix": "leveldb.datastore",
	  "type": "measure"
	}
  ],
  "type": "mount"
}
```

Type: `object`

## `Discovery`

Contains options for configuring btfs node discovery mechanisms.

### `Discovery.MDNS`

Options for multicast dns peer discovery.

#### `Discovery.MDNS.Enabled`

A boolean value for whether or not mdns should be active.

Default: `true`

Type: `bool`

#### `Discovery.MDNS.Interval`

A number of seconds to wait between discovery checks.

Default: `5`

Type: `integer` (integer seconds, 0 means the default)

## `Gateway`

Options for the HTTP gateway.

### `Gateway.NoFetch`

When set to true, the gateway will only serve content already in the local repo
and will not fetch files from the network.

Default: `false`

Type: `bool`

### `Gateway.NoDNSLink`

A boolean to configure whether DNSLink lookup for value in `Host` HTTP header
should be performed.  If DNSLink is present, content path stored in the DNS TXT
record becomes the `/` and respective payload is returned to the client.

Default: `false`

Type: `bool`

### `Gateway.HTTPHeaders`

Headers to set on gateway responses.

Default:
```json
{
	"Access-Control-Allow-Headers": [
		"X-Requested-With"
	],
	"Access-Control-Allow-Methods": [
		"GET"
	],
	"Access-Control-Allow-Origin": [
		"*"
	]
}
```

Type: `object[string -> array[string]]`

### `Gateway.RootRedirect`

A url to redirect requests for `/` to.

Default: `""`

Type: `string` (url)

### `Gateway.Writable`

A boolean to configure whether the gateway is writeable or not.

Default: `false`

Type: `bool`

### `Gateway.PathPrefixes`

Array of acceptable url paths that a client can specify in X-Btfs-Path-Prefix
header.

The X-Btfs-Path-Prefix header is used to specify a base path to prepend to links
in directory listings and for trailing-slash redirects. It is intended to be set
by a frontend http proxy like nginx.

Example: We mount `blog.ipfs.io` (a dnslink page) at `ipfs.io/blog`.

**.ipfs/config**
```json
"Gateway": {
  "PathPrefixes": ["/blog"],
}
```

**nginx_ipfs.conf**
```nginx
location /blog/ {
  rewrite "^/blog(/.*)$" $1 break;
  proxy_set_header Host blog.ipfs.io;
  proxy_set_header X-Btfs-Gateway-Prefix /blog;
  proxy_pass http://127.0.0.1:8080;
}
```

Default: `[]`

Type: `array[string]`

### `Gateway.PublicGateways`

`PublicGateways` is a dictionary for defining gateway behavior on specified hostnames.

#### `Gateway.PublicGateways: Paths`

Array of paths that should be exposed on the hostname.

Example: 
```json
{
  "Gateway": {
    "PublicGateways": {
      "example.com": {
        "Paths": ["/ipfs", "/ipns"],
      }
    }
  }
}
```

Above enables `http://example.com/ipfs/*` and `http://example.com/ipns/*` but not `http://example.com/api/*`

Default: `[]`

Type: `array[string]`

#### `Gateway.PublicGateways: UseSubdomains`

A boolean to configure whether the gateway at the hostname provides [Origin isolation](https://developer.mozilla.org/en-US/docs/Web/Security/Same-origin_policy)
between content roots.

- `true` - enables [subdomain gateway](#https://docs-beta.ipfs.io/how-to/address-ipfs-on-web/#subdomain-gateway) at `http://*.{hostname}/`
    - **Requires whitelist:** make sure respective `Paths` are set.
    For example, `Paths: ["/ipfs", "/ipns"]` are required for `http://{cid}.ipfs.{hostname}` and `http://{foo}.ipns.{hostname}` to work:
        ```json
        "Gateway": {
            "PublicGateways": {
                "dweb.link": {
                    "UseSubdomains": true,
                    "Paths": ["/ipfs", "/ipns"],
                }
            }
        }
        ```
    - **Backward-compatible:** requests for content paths such as `http://{hostname}/ipfs/{cid}` produce redirect to `http://{cid}.ipfs.{hostname}`
    - **API:** if `/api` is on the `Paths` whitelist, `http://{hostname}/api/{cmd}` produces redirect to `http://api.{hostname}/api/{cmd}`

- `false` - enables [path gateway](https://docs-beta.ipfs.io/how-to/address-ipfs-on-web/#path-gateway) at `http://{hostname}/*`
  - Example:
    ```json
    "Gateway": {
        "PublicGateways": {
            "ipfs.io": {
                "UseSubdomains": false,
                "Paths": ["/ipfs", "/ipns", "/api"],
            }
        }
    }
    ```
<!-- **(not implemented yet)** due to the lack of Origin isolation, cookies and storage on `Paths` will be disabled by [Clear-Site-Data](https://github.com/ipfs/in-web-browsers/issues/157) header -->

Default: `false`

Type: `bool`

#### `Gateway.PublicGateways: NoDNSLink`

A boolean to configure whether DNSLink for hostname present in `Host`
HTTP header should be resolved. Overrides global setting.
If `Paths` are defined, they take priority over DNSLink.

Default: `false` (DNSLink lookup enabled by default for every defined hostname)

Type: `bool`

#### Implicit defaults of `Gateway.PublicGateways`

Default entries for `localhost` hostname and loopback IPs are always present.
If additional config is provided for those hostnames, it will be merged on top of implicit values:
```json
{
  "Gateway": {
    "PublicGateways": {
      "localhost": {
        "Paths": ["/ipfs", "/ipns"],
        "UseSubdomains": true
      }
    }
  }
}
```

It is also possible to remove a default by setting it to `null`.  
For example, to disable subdomain gateway on `localhost`
and make that hostname act the same as `127.0.0.1`:

```console
$ ipfs config --json Gateway.PublicGateways '{"localhost": null }'
```

### `Gateway` recipes

Below is a list of the most common public gateway setups.

* Public [subdomain gateway](https://docs-beta.ipfs.io/how-to/address-ipfs-on-web/#subdomain-gateway) at `http://{cid}.ipfs.dweb.link` (each content root gets its own Origin)
   ```console
   $ ipfs config --json Gateway.PublicGateways '{
       "dweb.link": {
         "UseSubdomains": true,
         "Paths": ["/ipfs", "/ipns"]
       }
     }'
   ```
   **Note I:** this enables automatic redirects from content paths to subdomains:  
   `http://dweb.link/ipfs/{cid}` → `http://{cid}.ipfs.dweb.link`  
   **Note II:** if you run go-ipfs behind a reverse proxy that provides TLS, make it adds a `X-Forwarded-Proto: https` HTTP header to ensure users are redirected to `https://`, not `http://`. The NGINX directive is `proxy_set_header X-Forwarded-Proto "https";`.:    
   `https://dweb.link/ipfs/{cid}` → `https://{cid}.ipfs.dweb.link`

* Public [path gateway](https://docs-beta.ipfs.io/how-to/address-ipfs-on-web/#path-gateway) at `http://ipfs.io/ipfs/{cid}` (no Origin separation)
   ```console
   $ ipfs config --json Gateway.PublicGateways '{
       "ipfs.io": {
         "UseSubdomains": false,
         "Paths": ["/ipfs", "/ipns", "/api"]
       }
     }'
   ```

* Public [DNSLink](https://dnslink.io/) gateway resolving every hostname passed in `Host` header.
  ```console
  $ ipfs config --json Gateway.NoDNSLink true
  ```
  * Note that `NoDNSLink: false` is the default (it works out of the box unless set to `true` manually)

* Hardened, site-specific [DNSLink gateway](https://docs-beta.ipfs.io/how-to/address-ipfs-on-web/#dnslink-gateway).  
  Disable fetching of remote data (`NoFetch: true`)
  and resolving DNSLink at unknown hostnames (`NoDNSLink: true`).
  Then, enable DNSLink gateway only for the specific hostname (for which data
  is already present on the node), without exposing any content-addressing `Paths`:
      "NoFetch": true,
      "NoDNSLink": true,
   ```console
   $ ipfs config --json Gateway.NoFetch true
   $ ipfs config --json Gateway.NoDNSLink true
   $ ipfs config --json Gateway.PublicGateways '{
       "en.wikipedia-on-ipfs.org": {
         "NoDNSLink": false,
         "Paths": []
       }
     }'
   ```

## `Identity`

### `Identity.PeerID`

The unique PKI identity label for this configs peer. Set on init and never read,
its merely here for convenience. BTFS will always generate the peerID from its
keypair at runtime.

Type: `string` (peer ID)

### `Identity.PrivKey`

The base64 encoded protobuf describing (and containing) the nodes private key.

Type: `string` (base64 encoded)

## `Ipns`

### `Ipns.RepublishPeriod`

A time duration specifying how frequently to republish ipns records to ensure
they stay fresh on the network.

Default: 4 hours.

Type: `interval` or an empty string for the default.

### `Ipns.RecordLifetime`

A time duration specifying the value to set on ipns records for their validity
lifetime.

Default: 24 hours.

Type: `interval` or an empty string for the default.

### `Ipns.ResolveCacheSize`

The number of entries to store in an LRU cache of resolved ipns entries. Entries
will be kept cached until their lifetime is expired.

Default: `128`

Type: `integer` (non-negative, 0 means the default)

## `Mounts`

FUSE mount point configuration options.

<<<<<<< HEAD
- `BTFS`
Mountpoint for `/btfs/`.
=======
### `Mounts.IPFS`

Mountpoint for `/ipfs/`.

Default: `/ipfs`

Type: `string` (filesystem path)

### `Mounts.IPNS`
>>>>>>> d6e036a8

- `BTNS`
Mountpoint for `/BTNS/`.

Default: `/ipns`

Type: `string` (filesystem path)

### `Mounts.FuseAllowOther`

Sets the FUSE allow other option on the mountpoint.

## `Pubsub`

Pubsub configures the `ipfs pubsub` subsystem. To use, it must be enabled by
passing the `--enable-pubsub-experiment` flag to the daemon.

### `Pubsub.Router`

Sets the default router used by pubsub to route messages to peers. This can be one of:

* `"floodsub"` - floodsub is a basic router that simply _floods_ messages to all
  connected peers. This router is extremely inefficient but _very_ reliable.
* `"gossipsub"` - [gossipsub][] is a more advanced routing algorithm that will
  build an overlay mesh from a subset of the links in the network.
  
Default: `"gossipsub"`

Type: `string` (one of `"floodsub"`, `"gossipsub"`, or `""` (apply default))

[gossipsub]: https://github.com/libp2p/specs/tree/master/pubsub/gossipsub

### `Pubsub.DisableSigning`

Disables message signing and signature verification. Enable this option if
you're operating in a completely trusted network.

It is _not_ safe to disable signing even if you don't care _who_ sent the
message because spoofed messages can be used to silence real messages by
intentionally re-using the real message's message ID.

Default: `false`

Type: `bool`

### `Peering`

Configures the peering subsystem. The peering subsystem configures go-ipfs to
connect to, remain connected to, and reconnect to a set of nodes. Nodes should
use this subsystem to create "sticky" links between frequently useful peers to
improve reliability.

Use-cases:

* An IPFS gateway connected to an IPFS cluster should peer to ensure that the
  gateway can always fetch content from the cluster.
* A dapp may peer embedded go-ipfs nodes with a set of pinning services or
  textile cafes/hubs.
* A set of friends may peer to ensure that they can always fetch each other's
  content.

When a node is added to the set of peered nodes, go-ipfs will:

1. Protect connections to this node from the connection manager. That is,
   go-ipfs will never automatically close the connection to this node and
   connections to this node will not count towards the connection limit.
2. Connect to this node on startup.
3. Repeatedly try to reconnect to this node if the last connection dies or the
   node goes offline. This repeated re-connect logic is governed by a randomized
   exponential backoff delay ranging from ~5 seconds to ~10 minutes to avoid
   repeatedly reconnect to a node that's offline.

Peering can be asymmetric or symmetric:

* When symmetric, the connection will be protected by both nodes and will likely
  be vary stable.
* When asymmetric, only one node (the node that configured peering) will protect
  the connection and attempt to re-connect to the peered node on disconnect. If
  the peered node is under heavy load and/or has a low connection limit, the
  connection may flap repeatedly. Be careful when asymmetrically peering to not
  overload peers.

#### `Peering.Peers`

The set of peers with which to peer. Each entry is of the form:

```js
{
  "ID": "QmSomePeerID", # The peers ID.
  "Addrs": ["/ip4/1.2.3.4/tcp/1234"] # Known addresses for the peer. If none are specified, the DHT will be queried.
}
```

Additional fields may be added in the future.

Default: empty.

Type: `array[peering]`

## `Reprovider`

### `Reprovider.Interval`

Sets the time between rounds of reproviding local content to the routing
system. If unset, it defaults to 12 hours. If set to the value `"0"` it will
disable content reproviding.

Note: disabling content reproviding will result in other nodes on the network
not being able to discover that you have the objects that you have. If you want
to have this disabled and keep the network aware of what you have, you must
manually announce your content periodically.

Type: `array[peering]`

### `Reprovider.Strategy`

Tells reprovider what should be announced. Valid strategies are:
  - "all" - announce all stored data
  - "pinned" - only announce pinned data
  - "roots" - only announce directly pinned keys and root keys of recursive pins
  
Default: all

Type: `string` (or unset for the default)

## `Routing`

Contains options for content, peer, and IPNS routing mechanisms.

### `Routing.Type`

Content routing mode. Can be overridden with daemon `--routing` flag.

There are two core routing options: "none" and "dht" (default).

* If set to "none", your node will use _no_ routing system. You'll have to
  explicitly connect to peers that have the content you're looking for.
* If set to "dht" (or "dhtclient"/"dhtserver"), your node will use the IPFS DHT.

When the DHT is enabled, it can operate in two modes: client and server.

* In server mode, your node will query other peers for DHT records, and will
  respond to requests from other peers (both requests to store records and
  requests to retrieve records).
* In client mode, your node will query the DHT as a client but will not respond
  to requests from other peers. This mode is less resource intensive than server
  mode.

When `Routing.Type` is set to `dht`, your node will start as a DHT client, and
switch to a DHT server when and if it determines that it's reachable from the
public internet (e.g., it's not behind a firewall).

To force a specific DHT mode, client or server, set `Routing.Type` to
`dhtclient` or `dhtserver` respectively. Please do not set this to `dhtserver`
unless you're sure your node is reachable from the public network.
  
**Example:**

```json
{
  "Routing": {
    "Type": "dhtclient"
  }
}
```  
  
Default: dht

Type: `string` (or unset for the default)

## `Swarm`

Options for configuring the swarm.

### `Swarm.AddrFilters`

An array of addresses (multiaddr netmasks) to not dial. By default, IPFS nodes
advertise _all_ addresses, even internal ones. This makes it easier for nodes on
the same network to reach each other. Unfortunately, this means that an IPFS
node will try to connect to one or more private IP addresses whenever dialing
another node, even if this other node is on a different network. This may
trigger netscan alerts on some hosting providers or cause strain in some setups.

The `server` configuration profile fills up this list with sensible defaults,
preventing dials to all non-routable IP addresses (e.g., `192.168.0.0/16`) but
you should always check settings against your own network and/or hosting
provider.

Default: `[]`

Type: `array[string]`

### `Swarm.DisableBandwidthMetrics`

- `DisableBandwidthMetrics`
bandwidth metrics. Disabling bandwidth metrics can lead to a slight performance
improvement, as well as a reduction in memory usage.

Default: `false`

Type: `bool`

### `Swarm.DisableNatPortMap`

Disable automatic NAT port forwarding.

When not disabled (default), go-ipfs asks NAT devices (e.g., routers), to open
up an external port and forward it to the port go-ipfs is running on. When this
works (i.e., when your router supports NAT port forwarding), it makes the local
go-ipfs node accessible from the public internet.

Default: `false`

Type: `bool`

### `Swarm.DisableRelay`

Deprecated: Set `Swarm.Transports.Network.Relay` to `false`.

Disables the p2p-circuit relay transport. This will prevent this node from
connecting to nodes behind relays, or accepting connections from nodes behind
relays.

Default: `false`

Type: `bool`

### `Swarm.EnableRelayHop`

Configures this node to act as a relay "hop". A relay "hop" relays traffic for other peers.

WARNING: Do not enable this option unless you know what you're doing. Other
peers will randomly decide to use your node as a relay and consume _all_
available bandwidth. There is _no_ rate-limiting.

Default: `false`

Type: `bool`

### `Swarm.EnableAutoRelay`

Enables "automatic relay" mode for this node. This option does two _very_
different things based on the `Swarm.EnableRelayHop`. See
[#7228](https://github.com/ipfs/go-ipfs/issues/7228) for context.

Default: `false`

Type: `bool`

#### Mode 1: `EnableRelayHop` is `false`

If `Swarm.EnableAutoRelay` is enabled and `Swarm.EnableRelayHop` is disabled,
your node will automatically _use_ public relays from the network if it detects
that it cannot be reached from the public internet (e.g., it's behind a
firewall). This is likely the feature you're looking for.

If you enable `EnableAutoRelay`, you should almost certainly disable
`EnableRelayHop`.

#### Mode 2: `EnableRelayHop` is `true`

If `EnableAutoRelay` is enabled and `EnableRelayHop` is enabled, your node will
_act_ as a public relay for the network. Furthermore, in addition to simply
relaying traffic, your node will advertise itself as a public relay. Unless you
have the bandwidth of a small ISP, do not enable both of these options at the
same time.

### `Swarm.EnableAutoNATService`

**REMOVED**

Please use [`AutoNAT.ServiceMode`][].

### `Swarm.ConnMgr`

The connection manager determines which and how many connections to keep and can
be configured to keep. Go-ipfs currently supports two connection managers:

* none: never close idle connections.
* basic: the default connection manager.

Default: basic

#### `Swarm.ConnMgr.Type`

Sets the type of connection manager to use, options are: `"none"` (no connection
management) and `"basic"`.

Default: "basic".

Type: `string` (when unset or `""`, the default connection manager is applied
and all `ConnMgr` fields are ignored).

#### Basic Connection Manager

The basic connection manager uses a "high water", a "low water", and internal
scoring to periodically close connections to free up resources. When a node
using the basic connection manager reaches `HighWater` idle connections, it will
close the least useful ones until it reaches `LowWater` idle connections.

The connection manager considers a connection idle if:

* It has not been explicitly _protected_ by some subsystem. For example, Bitswap
  will protect connections to peers from which it is actively downloading data,
  the DHT will protect some peers for routing, and the peering subsystem will
  protect all "peered" nodes.
* It has existed for longer than the `GracePeriod`.

**Example:**

```json
{
  "Swarm": {
    "ConnMgr": {
      "Type": "basic",
      "LowWater": 100,
      "HighWater": 200,
      "GracePeriod": "30s"
    }
  }
}
```

##### `Swarm.ConnMgr.LowWater`

LowWater is the number of connections that the basic connection manager will
trim down to.

Default: `600`

Type: `integer`

##### `Swarm.ConnMgr.HighWater`

HighWater is the number of connections that, when exceeded, will trigger a
connection GC operation. Note: protected/recently formed connections don't count
towards this limit.

Default: `900`

Type: `integer`

##### `Swarm.ConnMgr.GracePeriod`

GracePeriod is a time duration that new connections are immune from being closed
by the connection manager.

Default: `"20s"`

Type: `duration`

### `Swarm.Transports`

Configuration section for libp2p transports. An empty configuration will apply
the defaults.

### `Swarm.Transports.Network`

Configuration section for libp2p _network_ transports. Transports enabled in
this section will be used for dialing. However, to receive connections on these
transports, multiaddrs for these transports must be added to `Addresses.Swarm`.

Supported transports are: QUIC, TCP, WS, and Relay.

Each field in this section is a `flag`.

#### `Swarm.Transports.Network.TCP`

[TCP](https://en.wikipedia.org/wiki/Transmission_Control_Protocol) is the most
widely used transport by go-ipfs nodes. It doesn't directly support encryption
and/or multiplexing, so libp2p will layer a security & multiplexing transport
over it.

Default: Enabled

Type: `flag`

Listen Addresses:
* /ip4/0.0.0.0/tcp/4001 (default)
* /ip6/::/tcp/4001 (default) 

#### `Swarm.Transports.Network.Websocket`

[Websocket](https://en.wikipedia.org/wiki/WebSocket) is a transport usually used
to connect to non-browser-based IPFS nodes from browser-based js-ipfs nodes.

While it's enabled by default for dialing, go-ipfs doesn't listen on this
transport by default.

Default: Enabled

Type: `flag`

Listen Addresses:
* /ip4/0.0.0.0/tcp/4002/ws
* /ip6/::/tcp/4002/ws

#### `Swarm.Transports.Network.QUIC`

[QUIC](https://en.wikipedia.org/wiki/QUIC) is a UDP-based transport with
built-in encryption and multiplexing. The primary benefits over TCP are:

1. It doesn't require a file descriptor per connection, easing the load on the OS.
2. It currently takes 2 round trips to establish a connection (our TCP transport
   currently takes 6).

Default: Enabled

Type: `flag`

Listen Addresses:
* /ip4/0.0.0.0/udp/4001/quic (default)
* /ip6/::/udp/4001/quic (default)

#### `Swarm.Transports.Network.Relay`

[Libp2p Relay](https://github.com/libp2p/specs/tree/master/relay) proxy
transport that forms connections by hopping between multiple libp2p nodes. This
transport is primarily useful for bypassing firewalls and NATs.

Default: Enabled

Type: `flag`

Listen Addresses: This transport is special. Any node that enables this
transport can receive inbound connections on this transport, without specifying
a listen address.

### `Swarm.Transports.Security`

Configuration section for libp2p _security_ transports. Transports enabled in
this section will be used to secure unencrypted connections.

Security transports are configured with the `priority` type.

When establishing an _outbound_ connection, go-ipfs will try each security
transport in priority order (lower first), until it finds a protocol that the
receiver supports. When establishing an _inbound_ connection, go-ipfs will let
the initiator choose the protocol, but will refuse to use any of the disabled
transports.

Supported transports are: TLS (priority 100), SECIO (priority 200), Noise
(priority 300).

No default priority will ever be less than 100.

#### `Swarm.Transports.Security.TLS`

[TLS](https://github.com/libp2p/specs/tree/master/tls) (1.3) is the default
security transport as of go-ipfs 0.5.0. It's also the most scrutinized and
trusted security transport.

Default: `100`

Type: `priority`

#### `Swarm.Transports.Security.SECIO`

[SECIO](https://github.com/libp2p/specs/tree/master/secio) is the most widely
supported IPFS & libp2p security transport. However, it is currently being
phased out in favor of more popular and better vetted protocols like TLS and
Noise.

Default: `200`

Type: `priority`

#### `Swarm.Transports.Security.Noise`

[Noise](https://github.com/libp2p/specs/tree/master/noise) is slated to replace
TLS as the cross-platform, default libp2p protocol due to ease of
implementation. It is currently enabled by default but with low priority as it's
not yet widely supported.

Default: `300`

Type: `priority`

### `Swarm.Transports.Multiplexers`

Configuration section for libp2p _multiplexer_ transports. Transports enabled in
this section will be used to multiplex duplex connections.

Multiplexer transports are secured the same way security transports are, with
the `priority` type. Like with security transports, the initiator gets their
first choice.

Supported transports are: Yamux (priority 100) and Mplex (priority 200)

No default priority will ever be less than 100.

### `Swarm.Transports.Multiplexers.Yamux`

Yamux is the default multiplexer used when communicating between go-ipfs nodes.

Default: `100`

Type: `priority`

### `Swarm.Transports.Multiplexers.Mplex`

Mplex is the default multiplexer used when communicating between go-ipfs and all
other IPFS and libp2p implementations. Unlike Yamux:

* Mplex is a simpler protocol.
* Mplex is more efficient.
* Mplex does not have built-in keepalives.
* Mplex does not support backpressure. Unfortunately, this means that, if a
  single stream to a peer gets backed up for a period of time, the mplex
  transport will kill the stream to allow the others to proceed. On the other
  hand, the lack of backpressure means mplex can be significantly faster on some
  high-latency connections.

Default: `200`

Type: `priority`<|MERGE_RESOLUTION|>--- conflicted
+++ resolved
@@ -358,7 +358,6 @@
 Bootstrap is an array of multiaddrs of trusted nodes to connect to in order to
 initiate a connection to the network.
 
-
 Type: `array[string]` (multiaddrs)
 
 ## `Datastore`
@@ -787,25 +786,18 @@
 
 FUSE mount point configuration options.
 
-<<<<<<< HEAD
 - `BTFS`
 Mountpoint for `/btfs/`.
-=======
-### `Mounts.IPFS`
-
-Mountpoint for `/ipfs/`.
-
-Default: `/ipfs`
+
+Default: `/btfs`
 
 Type: `string` (filesystem path)
 
-### `Mounts.IPNS`
->>>>>>> d6e036a8
-
-- `BTNS`
+### `Mounts.BTNS`
+
 Mountpoint for `/BTNS/`.
 
-Default: `/ipns`
+Default: `/btns`
 
 Type: `string` (filesystem path)
 
