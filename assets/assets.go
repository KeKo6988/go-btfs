--- conflicted
+++ resolved
@@ -14,15 +14,6 @@
 	options "github.com/TRON-US/interface-go-btfs-core/options"
 	"github.com/TRON-US/interface-go-btfs-core/path"
 	cid "github.com/ipfs/go-cid"
-<<<<<<< HEAD
-
-	// this import keeps gx from thinking the dep isn't used
-	_ "github.com/ipfs/dir-index-html"
-=======
-	files "github.com/ipfs/go-ipfs-files"
-	options "github.com/ipfs/interface-go-ipfs-core/options"
-	"github.com/ipfs/interface-go-ipfs-core/path"
->>>>>>> 8431e2e8
 )
 
 // initDocPaths lists the paths for the docs we want to seed during --init
