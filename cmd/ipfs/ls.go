--- conflicted
+++ resolved
@@ -1,17 +1,12 @@
 package main
 
 import (
-<<<<<<< HEAD
 	"fmt"
 	"os"
 
-	"github.com/gonuts/flag"
-	"github.com/jbenet/commander"
-	"github.com/jbenet/go-ipfs/daemon"
-=======
 	"github.com/jbenet/go-ipfs/Godeps/_workspace/src/github.com/gonuts/flag"
 	"github.com/jbenet/go-ipfs/Godeps/_workspace/src/github.com/jbenet/commander"
->>>>>>> c35a8d0d
+	"github.com/jbenet/go-ipfs/daemon"
 	u "github.com/jbenet/go-ipfs/util"
 )
 
@@ -36,7 +31,6 @@
 		return nil
 	}
 
-	fmt.Println("hello")
 	com := daemon.NewCommand()
 	com.Command = "ls"
 	com.Args = inp
