package btfs

// CurrentCommit is the current git commit, this is set as a ldflag in the Makefile
var CurrentCommit string

// CurrentVersionNumber is the current application's version literal
<<<<<<< HEAD
const CurrentVersionNumber = "1.3.4"
=======
const CurrentVersionNumber = "1.3.5-dev"
>>>>>>> 8d3c1df9

const ApiVersion = "/go-btfs/" + CurrentVersionNumber + "/"

// UserAgent is the libp2p user agent used by go-btfs.
//
// Note: This will end in `/` when no commit is available. This is expected.
var UserAgent = "go-btfs/" + CurrentVersionNumber + "/" + CurrentCommit<|MERGE_RESOLUTION|>--- conflicted
+++ resolved
@@ -4,11 +4,7 @@
 var CurrentCommit string
 
 // CurrentVersionNumber is the current application's version literal
-<<<<<<< HEAD
-const CurrentVersionNumber = "1.3.4"
-=======
-const CurrentVersionNumber = "1.3.5-dev"
->>>>>>> 8d3c1df9
+const CurrentVersionNumber = "1.3.5"
 
 const ApiVersion = "/go-btfs/" + CurrentVersionNumber + "/"
 
