--- conflicted
+++ resolved
@@ -6,16 +6,13 @@
 	"time"
 
 	btns "github.com/TRON-US/go-btns"
+	pb "github.com/TRON-US/go-btns/pb"
 	opts "github.com/TRON-US/interface-go-btfs-core/options/namesys"
+
 	ds "github.com/ipfs/go-datastore"
 	dssync "github.com/ipfs/go-datastore/sync"
 	mockrouting "github.com/ipfs/go-ipfs-routing/mock"
 	offline "github.com/ipfs/go-ipfs-routing/offline"
-<<<<<<< HEAD
-=======
-	ipns "github.com/ipfs/go-ipns"
-	ipns_pb "github.com/ipfs/go-ipns/pb"
->>>>>>> ea77213e
 	path "github.com/ipfs/go-path"
 	ci "github.com/libp2p/go-libp2p-core/crypto"
 	peer "github.com/libp2p/go-libp2p-core/peer"
@@ -60,19 +57,8 @@
 	// Create entry with expiry in one hour
 	priv, id, _, ipnsDHTPath := genKeys(t, keyType)
 	ts := time.Now()
-<<<<<<< HEAD
 	p := []byte("/btfs/QmfM2r8seH2GiRaC4esTjeraXEachRt8ZsSeGaWTPLyMoG")
-	entry, err := btns.Create(priv, p, 1, ts.Add(time.Hour))
-	if err != nil {
-		t.Fatal(err)
-	}
-
-	// Make peer's public key available in peer store
-	err = peerstore.AddPubKey(id, priv.GetPublic())
-=======
-	p := []byte("/ipfs/QmfM2r8seH2GiRaC4esTjeraXEachRt8ZsSeGaWTPLyMoG")
 	entry, err := createIPNSRecordWithEmbeddedPublicKey(priv, p, 1, ts.Add(time.Hour))
->>>>>>> ea77213e
 	if err != nil {
 		t.Fatal(err)
 	}
@@ -92,11 +78,7 @@
 		t.Fatalf("Mismatch between published path %s and resolved path %s", p, resp)
 	}
 	// Create expired entry
-<<<<<<< HEAD
-	expiredEntry, err := btns.Create(priv, p, 1, ts.Add(-1*time.Hour))
-=======
 	expiredEntry, err := createIPNSRecordWithEmbeddedPublicKey(priv, p, 1, ts.Add(-1*time.Hour))
->>>>>>> ea77213e
 	if err != nil {
 		t.Fatal(err)
 	}
@@ -129,15 +111,8 @@
 		t.Fatal("ValidateIpnsRecord should have failed signature verification")
 	}
 
-<<<<<<< HEAD
-	// Publish entry without making public key available in peer store
-	priv3, id3, pubkDHTPath3, ipnsDHTPath3 := genKeys(t)
-	entry3, err := btns.Create(priv3, p, 1, ts.Add(time.Hour))
-	if err != nil {
-=======
 	// Try embedding the incorrect private key inside the entry
-	if err := ipns.EmbedPublicKey(priv2.GetPublic(), entry); err != nil {
->>>>>>> ea77213e
+	if err := btns.EmbedPublicKey(priv2.GetPublic(), entry); err != nil {
 		t.Fatal(err)
 	}
 
@@ -169,23 +144,19 @@
 	if err != nil {
 		t.Fatal(err)
 	}
-	return sk, id, PkKeyForID(id), ipns.RecordKey(id)
-}
-
-func createIPNSRecordWithEmbeddedPublicKey(sk ci.PrivKey, val []byte, seq uint64, eol time.Time) (*ipns_pb.IpnsEntry, error) {
-	entry, err := ipns.Create(sk, val, seq, eol)
-	if err != nil {
-		return nil, err
-	}
-	if err := ipns.EmbedPublicKey(sk.GetPublic(), entry); err != nil {
-		return nil, err
-	}
-<<<<<<< HEAD
 	return sk, id, PkKeyForID(id), btns.RecordKey(id)
-=======
+}
+
+func createIPNSRecordWithEmbeddedPublicKey(sk ci.PrivKey, val []byte, seq uint64, eol time.Time) (*pb.IpnsEntry, error) {
+	entry, err := btns.Create(sk, val, seq, eol)
+	if err != nil {
+		return nil, err
+	}
+	if err := btns.EmbedPublicKey(sk.GetPublic(), entry); err != nil {
+		return nil, err
+	}
 
 	return entry, nil
->>>>>>> ea77213e
 }
 
 type mockValueStore struct {
