// Package blockstoreutil provides utility functions for Blockstores.
package blockstoreutil

import (
	"context"
	"fmt"
	"io"

<<<<<<< HEAD
	"github.com/TRON-US/go-btfs/pin"

=======
>>>>>>> 8431e2e8
	cid "github.com/ipfs/go-cid"
	bs "github.com/ipfs/go-ipfs-blockstore"
	"github.com/ipfs/go-ipfs-pinner"
)

// RemovedBlock is used to represent the result of removing a block.
// If a block was removed successfully than the Error string will be
// empty.  If a block could not be removed than Error will contain the
// reason the block could not be removed.  If the removal was aborted
// due to a fatal error Hash will be empty, Error will contain the
// reason, and no more results will be sent.
type RemovedBlock struct {
	Hash  string `json:",omitempty"`
	Error string `json:",omitempty"`
}

// RmBlocksOpts is used to wrap options for RmBlocks().
type RmBlocksOpts struct {
	Prefix string
	Quiet  bool
	Force  bool
}

// RmBlocks removes the blocks provided in the cids slice.
// It returns a channel where objects of type RemovedBlock are placed, when
// not using the Quiet option. Block removal is asynchronous and will
// skip any pinned blocks.
func RmBlocks(ctx context.Context, blocks bs.GCBlockstore, pins pin.Pinner, cids []cid.Cid, opts RmBlocksOpts) (<-chan interface{}, error) {
	// make the channel large enough to hold any result to avoid
	// blocking while holding the GCLock
	out := make(chan interface{}, len(cids))
	go func() {
		defer close(out)

		unlocker := blocks.GCLock()
		defer unlocker.Unlock()

		stillOkay := FilterPinned(ctx, pins, out, cids)

		for _, c := range stillOkay {
			// Kept for backwards compatibility. We may want to
			// remove this sometime in the future.
			has, err := blocks.Has(c)
			if err != nil {
				out <- &RemovedBlock{Hash: c.String(), Error: err.Error()}
				continue
			}
			if !has && !opts.Force {
				out <- &RemovedBlock{Hash: c.String(), Error: bs.ErrNotFound.Error()}
				continue
			}

			err = blocks.DeleteBlock(c)
			if err != nil {
				out <- &RemovedBlock{Hash: c.String(), Error: err.Error()}
			} else if !opts.Quiet {
				out <- &RemovedBlock{Hash: c.String()}
			}
		}
	}()
	return out, nil
}

// FilterPinned takes a slice of Cids and returns it with the pinned Cids
// removed. If a Cid is pinned, it will place RemovedBlock objects in the given
// out channel, with an error which indicates that the Cid is pinned.
// This function is used in RmBlocks to filter out any blocks which are not
// to be removed (because they are pinned).
func FilterPinned(ctx context.Context, pins pin.Pinner, out chan<- interface{}, cids []cid.Cid) []cid.Cid {
	stillOkay := make([]cid.Cid, 0, len(cids))
	res, err := pins.CheckIfPinned(ctx, cids...)
	if err != nil {
		out <- &RemovedBlock{Error: fmt.Sprintf("pin check failed: %s", err)}
		return nil
	}
	for _, r := range res {
		if !r.Pinned() {
			stillOkay = append(stillOkay, r.Key)
		} else {
			out <- &RemovedBlock{
				Hash:  r.Key.String(),
				Error: r.String(),
			}
		}
	}
	return stillOkay
}

// ProcRmOutput takes a function which returns a result from RmBlocks or EOF if there is no input.
// It then writes to stdout/stderr according to the RemovedBlock object returned from the function.
func ProcRmOutput(next func() (interface{}, error), sout io.Writer, serr io.Writer) error {
	someFailed := false
	for {
		res, err := next()
		if err == io.EOF {
			break
		} else if err != nil {
			return err
		}
		r := res.(*RemovedBlock)
		if r.Hash == "" && r.Error != "" {
			return fmt.Errorf("aborted: %s", r.Error)
		} else if r.Error != "" {
			someFailed = true
			fmt.Fprintf(serr, "cannot remove %s: %s\n", r.Hash, r.Error)
		} else {
			fmt.Fprintf(sout, "removed %s\n", r.Hash)
		}
	}
	if someFailed {
		return fmt.Errorf("some blocks not removed")
	}
	return nil
}<|MERGE_RESOLUTION|>--- conflicted
+++ resolved
@@ -6,14 +6,9 @@
 	"fmt"
 	"io"
 
-<<<<<<< HEAD
-	"github.com/TRON-US/go-btfs/pin"
-
-=======
->>>>>>> 8431e2e8
+	"github.com/TRON-US/go-btfs-pinner"
 	cid "github.com/ipfs/go-cid"
 	bs "github.com/ipfs/go-ipfs-blockstore"
-	"github.com/ipfs/go-ipfs-pinner"
 )
 
 // RemovedBlock is used to represent the result of removing a block.
